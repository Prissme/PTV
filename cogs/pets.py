"""Système d'ouverture d'œufs et de gestion des pets Brawl Stars."""
from __future__ import annotations

import asyncio
import contextlib
import logging
import math
import random
import unicodedata
from dataclasses import dataclass
from datetime import datetime, timezone
from typing import Any, Dict, Iterable, List, Mapping, Optional, Sequence, Set

import discord
from discord.ext import commands

from config import (
    BASE_PET_SLOTS,
    DEFAULT_PET_EGG_SLUG,
    GOLD_PET_CHANCE,
    GOLD_PET_COMBINE_REQUIRED,
    GOLD_PET_MULTIPLIER,
    GRADE_DEFINITIONS,
    PET_DEFINITIONS,
    PET_EGG_DEFINITIONS,
    PET_RARITY_ORDER,
    PET_ZONES,
    RAINBOW_PET_CHANCE,
    RAINBOW_PET_COMBINE_REQUIRED,
    RAINBOW_PET_MULTIPLIER,
    SHINY_PET_MULTIPLIER,
    HUGE_PET_LEVEL_CAP,
    HUGE_PET_NAME,
    HUGE_PET_MIN_INCOME,
    HUGE_PET_SOURCES,
    PotionDefinition,
    get_huge_level_multiplier,
    get_huge_level_progress,
    huge_level_required_xp,
    PetDefinition,
    PetEggDefinition,
    PetZoneDefinition,
    EGG_MASTERY_ROLE_ID,
    PET_MASTERY_ROLE_ID,
)
from utils import embeds
<<<<<<< HEAD
from utils.mastery import EGG_MASTERY, PET_MASTERY, get_mastery_perks, iter_masteries
=======
from utils.mastery import EGG_MASTERY, PET_MASTERY
>>>>>>> 89e61bf7
from database.db import ActivePetLimitError, DatabaseError

logger = logging.getLogger(__name__)


HUGE_SHELLY_ALERT_CHANNEL_ID = 1236724293631611022
EGG_OPEN_EMOJI = "<:Egg:1433411763944296518>"


@dataclass(frozen=True)
class EggMasteryPerks:
    """Regroupe les bonus associés à la maîtrise des œufs."""

    double_chance: float = 0.0
    triple_chance: float = 0.0
    gold_chance: float = 0.0
    rainbow_chance: float = 0.0
    animation_speed: float = 1.0
    luck_bonus: float = 0.0


def _compute_egg_mastery_perks(level: int) -> EggMasteryPerks:
    """Calcule les bonus actifs pour un niveau donné de maîtrise des œufs."""

    double_chance = 0.0
    triple_chance = 0.0
    gold_chance = 0.0
    rainbow_chance = 0.0
    animation_speed = 1.0
    luck_bonus = 0.0

    if level >= 5:
        double_chance = 0.05
    if level >= 10:
        gold_chance = 0.03
    if level >= 20:
        rainbow_chance = 0.01
        animation_speed = 2.0
    if level >= 30:
        double_chance = 0.15
        triple_chance = 0.01
    if level >= 40:
        double_chance = 0.20
        triple_chance = 0.03
        gold_chance = 0.05
        rainbow_chance = 0.02
    if level >= 50:
        double_chance = 0.35
        triple_chance = 0.10
        gold_chance = 0.10
        rainbow_chance = 0.04
    if level >= 64:
        luck_bonus = 1.0

    return EggMasteryPerks(
        double_chance=double_chance,
        triple_chance=triple_chance,
        gold_chance=gold_chance,
        rainbow_chance=rainbow_chance,
        animation_speed=animation_speed,
        luck_bonus=luck_bonus,
    )
<<<<<<< HEAD


@dataclass(frozen=True)
class PetMasteryPerks:
    """Bonus liés à la maîtrise des pets."""

    fuse_machine_unlocked: bool = False
    auto_goldify: bool = False
    auto_rainbow: bool = False
    shiny_egg_chance: float = 0.0
    shiny_goldify_chance: float = 0.0
    shiny_rainbow_chance: float = 0.0
    fuse_double_chance: float = 0.0
    fuse_triple_chance: float = 0.0
    gold_luck_multiplier: float = 1.0
    shiny_luck_multiplier: float = 1.0
    rainbow_luck_multiplier: float = 1.0


def _compute_pet_mastery_perks(level: int) -> PetMasteryPerks:
    """Calcule les bonus actifs pour la maîtrise des pets."""

    fuse_machine_unlocked = False
    auto_goldify = False
    auto_rainbow = False
    shiny_egg_chance = 0.0
    shiny_goldify_chance = 0.0
    shiny_rainbow_chance = 0.0
    fuse_double_chance = 0.0
    fuse_triple_chance = 0.0
    gold_luck_multiplier = 1.0
    shiny_luck_multiplier = 1.0
    rainbow_luck_multiplier = 1.0

    if level >= 5:
        fuse_machine_unlocked = True
        auto_goldify = True
        shiny_egg_chance = 0.01
    if level >= 10:
        fuse_double_chance = 0.10
    if level >= 20:
        shiny_goldify_chance = 0.03
        shiny_rainbow_chance = 0.01
    if level >= 30:
        auto_rainbow = True
        shiny_egg_chance = max(shiny_egg_chance, 0.03)
    if level >= 40:
        fuse_double_chance = max(fuse_double_chance, 0.35)
        fuse_triple_chance = 0.10
    if level >= 50:
        fuse_double_chance = max(fuse_double_chance, 0.50)
        fuse_triple_chance = max(fuse_triple_chance, 0.10)
        shiny_egg_chance = max(shiny_egg_chance, 0.05)
        shiny_goldify_chance = max(shiny_goldify_chance, 0.05)
        shiny_rainbow_chance = max(shiny_rainbow_chance, 0.03)
    if level >= 64:
        gold_luck_multiplier = 1.5
        shiny_luck_multiplier = 1.2
        rainbow_luck_multiplier = 1.3

    return PetMasteryPerks(
        fuse_machine_unlocked=fuse_machine_unlocked,
        auto_goldify=auto_goldify,
        auto_rainbow=auto_rainbow,
        shiny_egg_chance=shiny_egg_chance,
        shiny_goldify_chance=shiny_goldify_chance,
        shiny_rainbow_chance=shiny_rainbow_chance,
        fuse_double_chance=fuse_double_chance,
        fuse_triple_chance=fuse_triple_chance,
        gold_luck_multiplier=gold_luck_multiplier,
        shiny_luck_multiplier=shiny_luck_multiplier,
        rainbow_luck_multiplier=rainbow_luck_multiplier,
    )
=======
>>>>>>> 89e61bf7


class PetInventoryView(discord.ui.View):
    """Interface paginée pour afficher la collection de pets par lots de huit."""

    def __init__(
        self,
        *,
        ctx: commands.Context,
        pets: Iterable[Mapping[str, Any]],
        total_income: int,
        per_page: int = 8,
        huge_descriptions: Mapping[str, str] | None = None,
    ) -> None:
        super().__init__(timeout=120)
        self.ctx = ctx
        self.member = ctx.author
        self._pets: List[Dict[str, Any]] = [dict(pet) for pet in pets]
        self._per_page = max(1, per_page)
        self._total_income = int(total_income)
        self._huge_descriptions: Dict[str, str] = dict(huge_descriptions or {})
        self.page_count = max(1, math.ceil(len(self._pets) / self._per_page))
        self.page = 0
        self.message: discord.Message | None = None
        self._sync_buttons()

    def _current_slice(self) -> List[Mapping[str, Any]]:
        if not self._pets:
            return []
        start = self.page * self._per_page
        end = start + self._per_page
        return self._pets[start:end]

    def build_embed(self) -> discord.Embed:
        return embeds.pet_collection_embed(
            member=self.member,
            pets=self._current_slice(),
            total_count=len(self._pets),
            total_income_per_hour=self._total_income,
            page=self.page + 1,
            page_count=self.page_count,
            huge_descriptions=self._huge_descriptions,
        )

    def _sync_buttons(self) -> None:
        has_multiple_pages = self.page_count > 1
        if hasattr(self, "previous_page"):
            self.previous_page.disabled = not has_multiple_pages or self.page <= 0
        if hasattr(self, "next_page"):
            self.next_page.disabled = not has_multiple_pages or self.page >= self.page_count - 1

    async def interaction_check(self, interaction: discord.Interaction) -> bool:
        if interaction.user.id != self.ctx.author.id:
            await interaction.response.send_message(
                "Seul le propriétaire de l'inventaire peut utiliser ces boutons.",
                ephemeral=True,
            )
            return False
        return True

    @discord.ui.button(emoji="◀️", style=discord.ButtonStyle.secondary)
    async def previous_page(
        self, interaction: discord.Interaction, button: discord.ui.Button
    ) -> None:
        if self.page > 0:
            self.page -= 1
        self._sync_buttons()
        await interaction.response.edit_message(embed=self.build_embed(), view=self)

    @discord.ui.button(emoji="▶️", style=discord.ButtonStyle.secondary)
    async def next_page(
        self, interaction: discord.Interaction, button: discord.ui.Button
    ) -> None:
        if self.page < self.page_count - 1:
            self.page += 1
        self._sync_buttons()
        await interaction.response.edit_message(embed=self.build_embed(), view=self)

    async def on_timeout(self) -> None:
        for item in self.children:
            item.disabled = True
        if self.message:
            with contextlib.suppress(discord.HTTPException):
                await self.message.edit(view=self)


class PetSelectionView(discord.ui.View):
    """Vue interactive permettant de sélectionner un pet parmi plusieurs."""

    def __init__(
        self,
        *,
        ctx: commands.Context,
        candidates: Sequence[Mapping[str, Any]],
    ) -> None:
        super().__init__(timeout=60)
        self.ctx = ctx
        self.member = ctx.author
        self.candidates: List[Mapping[str, Any]] = list(candidates)
        self.selection: Optional[Mapping[str, Any]] = None
        self.cancelled = False
        self.message: discord.Message | None = None

        for index, candidate in enumerate(self.candidates, start=1):
            label = self._build_label(candidate, index)
            button = discord.ui.Button(label=label, style=discord.ButtonStyle.primary)
            button.callback = self._make_callback(index - 1)
            self.add_item(button)

        cancel_button = discord.ui.Button(label="Annuler", style=discord.ButtonStyle.secondary)
        cancel_button.callback = self._cancel
        self.add_item(cancel_button)

    @staticmethod
    def _build_label(candidate: Mapping[str, Any], index: int) -> str:
        data = candidate.get("data", {})
        name = str(data.get("name", "Pet"))
        is_rainbow = bool(data.get("is_rainbow"))
        is_gold = bool(data.get("is_gold"))
        is_active = bool(data.get("is_active"))
        income = int(data.get("base_income_per_hour", 0))
        marker = " 🌈" if is_rainbow else (" 🥇" if is_gold else "")
        active_marker = "⭐ " if is_active else ""
        base_label = f"{index}. {active_marker}{name}{marker}"
        income_part = f" • {income:,} PB/h" if income else ""
        label = f"{base_label}{income_part}".replace(",", " ")
        return label[:80]

    def _make_callback(self, index: int):
        async def _callback(interaction: discord.Interaction) -> None:
            if interaction.user.id != self.ctx.author.id:
                await interaction.response.send_message(
                    "Tu ne peux pas sélectionner un pet pour quelqu'un d'autre.",
                    ephemeral=True,
                )
                return
            self.selection = self.candidates[index]
            self.disable_all()
            if interaction.response.is_done():
                await interaction.followup.edit_message(interaction.message.id, view=self)
            else:
                await interaction.response.edit_message(view=self)
            self.stop()

        return _callback

    async def _cancel(self, interaction: discord.Interaction) -> None:
        if interaction.user.id != self.ctx.author.id:
            await interaction.response.send_message(
                "Tu ne peux pas annuler cette sélection.", ephemeral=True
            )
            return
        self.cancelled = True
        self.selection = None
        self.disable_all()
        if interaction.response.is_done():
            await interaction.followup.edit_message(interaction.message.id, view=self)
        else:
            await interaction.response.edit_message(view=self)
        self.stop()

    def disable_all(self) -> None:
        for child in self.children:
            child.disabled = True

    async def interaction_check(self, interaction: discord.Interaction) -> bool:
        if interaction.user.id != self.ctx.author.id:
            await interaction.response.send_message(
                "Tu ne peux pas interagir avec ce menu.", ephemeral=True
            )
            return False
        return True

    async def on_timeout(self) -> None:
        self.disable_all()
        if self.message:
            with contextlib.suppress(discord.HTTPException):
                await self.message.edit(view=self)


class PetFusionView(discord.ui.View):
    """Vue permettant de sélectionner exactement dix pets pour une fusion."""

    def __init__(
        self,
        ctx: commands.Context,
        candidates: Sequence[Mapping[str, Any]],
    ) -> None:
        super().__init__(timeout=120)
        self.ctx = ctx
        self.candidates = list(candidates)
        self.message: discord.Message | None = None
        self.selected_ids: list[int] = []
        self.confirmed = False
        self.cancelled = False
        options: list[discord.SelectOption] = []
        max_entries = min(len(self.candidates), 25)
        self._value_map: Dict[str, Mapping[str, Any]] = {}
        for candidate in self.candidates[:max_entries]:
            record = candidate.get("record", {})
            data = candidate.get("data", {})
            user_pet_id = int(record.get("id") or 0)
            if user_pet_id <= 0:
                continue
            name = str(data.get("name", "Pet"))
            markers: list[str] = []
            if data.get("is_rainbow"):
                markers.append("🌈")
            elif data.get("is_gold"):
                markers.append("🥇")
            if data.get("is_shiny"):
                markers.append("✨")
            label = f"{' '.join(markers)} {name}".strip()
            if len(label) > 90:
                label = label[:87] + "…"
            income = int(data.get("base_income_per_hour", 0))
            description = f"{income:,} PB/h".replace(",", " ")
            options.append(
                discord.SelectOption(label=label or name[:90], value=str(user_pet_id), description=description)
            )
            self._value_map[str(user_pet_id)] = candidate

        selectable = min(10, len(options))
        self.select = discord.ui.Select(
            placeholder="Choisis exactement 10 pets à fusionner",
            options=options,
            min_values=selectable,
            max_values=selectable,
        )

        async def _on_select(interaction: discord.Interaction) -> None:
            self.selected_ids = [int(value) for value in self.select.values]
            await interaction.response.defer()

        self.select.callback = _on_select  # type: ignore[assignment]
        self.add_item(self.select)

    def disable_all(self) -> None:
        for child in self.children:
            child.disabled = True

    @discord.ui.button(label="Fusionner", style=discord.ButtonStyle.success)
    async def confirm(self, interaction: discord.Interaction, button: discord.ui.Button) -> None:
        if len(self.select.values) != self.select.max_values:
            await interaction.response.send_message(
                "Tu dois sélectionner exactement 10 pets pour lancer la fusion.",
                ephemeral=True,
            )
            return
        self.selected_ids = [int(value) for value in self.select.values]
        self.confirmed = True
        self.disable_all()
        await interaction.response.edit_message(view=self)
        self.stop()

    @discord.ui.button(label="Annuler", style=discord.ButtonStyle.danger)
    async def cancel(self, interaction: discord.Interaction, button: discord.ui.Button) -> None:
        self.cancelled = True
        self.disable_all()
        await interaction.response.edit_message(view=self)
        self.stop()

    async def interaction_check(self, interaction: discord.Interaction) -> bool:
        if interaction.user.id != self.ctx.author.id:
            await interaction.response.send_message(
                "Seule la personne qui a lancé la commande peut choisir les pets à fusionner.",
                ephemeral=True,
            )
            return False
        return True

    async def on_timeout(self) -> None:
        self.disable_all()
        if self.message:
            with contextlib.suppress(discord.HTTPException):
                await self.message.edit(view=self)

class Pets(commands.Cog):
    """Commande de collection de pets inspirée de Brawl Stars."""

    def __init__(self, bot: commands.Bot) -> None:
        self.bot = bot
        self.database = bot.database
        self._definitions: List[PetDefinition] = list(PET_DEFINITIONS)
        self._definition_by_name: Dict[str, PetDefinition] = {pet.name: pet for pet in self._definitions}
        self._definition_by_slug: Dict[str, PetDefinition] = {}
        # FIX: Track hashed slugs to avoid collisions between similarly named pets.
        self._slug_aliases: Dict[str, List[str]] = {}
        slug_counters: Dict[str, int] = {}
        for pet in self._definitions:
            base_slug = self._normalize_pet_key(pet.name)
            if base_slug:
                count = slug_counters.get(base_slug, 0) + 1
                slug_counters[base_slug] = count
                hashed_slug = f"{base_slug}#{count}"
                self._definition_by_slug[hashed_slug] = pet
                self._slug_aliases.setdefault(base_slug, []).append(hashed_slug)
                if count == 1:
                    self._definition_by_slug[base_slug] = pet
            self._definition_by_slug[pet.name.lower()] = pet
        self._definition_by_id: Dict[int, PetDefinition] = {}
        self._pet_ids: Dict[str, int] = {}
        self._eggs: Dict[str, PetEggDefinition] = {
            egg.slug: egg for egg in PET_EGG_DEFINITIONS
        }
        self._zones: Dict[str, PetZoneDefinition] = {zone.slug: zone for zone in PET_ZONES}
        self._default_egg_slug: str = (
            DEFAULT_PET_EGG_SLUG if DEFAULT_PET_EGG_SLUG in self._eggs else next(iter(self._eggs), "")
        )
        self._egg_lookup: Dict[str, str] = {}
        for egg in self._eggs.values():
            aliases = {egg.slug, egg.name.lower()}
            aliases.update(alias.lower() for alias in egg.aliases)
            normalized = {token.replace("œ", "oe").strip() for token in aliases}
            for token in aliases | normalized:
                key = token.strip().lower()
                if key:
                    self._egg_lookup[key] = egg.slug
        if self._default_egg_slug:
            self._egg_lookup.setdefault(self._default_egg_slug, self._default_egg_slug)
        self._fusion_pool: List[PetDefinition] = [pet for pet in self._definitions if not pet.is_huge]

    @staticmethod
    def _normalize_pet_key(value: str) -> str:
        normalized = unicodedata.normalize("NFKD", value)
        normalized = "".join(ch for ch in normalized if not unicodedata.combining(ch))
        return "".join(ch for ch in normalized.lower() if ch.isalnum())

    async def cog_load(self) -> None:
        self._pet_ids = await self.database.sync_pets(self._definitions)
        self._definition_by_id = {pet_id: self._definition_by_name[name] for name, pet_id in self._pet_ids.items()}
        logger.info("Catalogue de pets synchronisé (%d entrées)", len(self._definition_by_id))

    # ------------------------------------------------------------------
    # Utilitaires internes
    # ------------------------------------------------------------------
    def _choose_pet(
        self, egg: PetEggDefinition, *, luck_bonus: float = 0.0
    ) -> tuple[PetDefinition, int]:
        weights = [pet.drop_rate for pet in egg.pets]
        if luck_bonus > 0 and egg.pets:
            sorted_indices = sorted(
                range(len(egg.pets)),
                key=lambda idx: (
                    egg.pets[idx].drop_rate,
                    -egg.pets[idx].base_income_per_hour,
                ),
            )
            rare_count = max(1, len(sorted_indices) // 3)
            multiplier = 1.0 + float(luck_bonus)
            for idx in sorted_indices[:rare_count]:
                weights[idx] *= multiplier
        pet = random.choices(egg.pets, weights=weights, k=1)[0]
        pet_id = self._pet_ids[pet.name]
        return pet, pet_id

    def _choose_fusion_pet(self) -> PetDefinition:
        if not self._fusion_pool:
            self._fusion_pool = [pet for pet in self._definitions if not pet.is_huge]
        weights = []
        for pet in self._fusion_pool:
            weight = getattr(pet, "drop_rate", 0.0)
            if weight <= 0:
                weight = 1.0
            weights.append(weight)
        return random.choices(self._fusion_pool, weights=weights, k=1)[0]

    def _egg_showcase_image(self, egg: PetEggDefinition) -> str | None:
        if egg.image_url:
            return egg.image_url
        if not egg.pets:
            return None

        def _sort_key(pet: PetDefinition) -> tuple[int, int]:
            rarity_rank = PET_RARITY_ORDER.get(pet.rarity, -1)
            return rarity_rank, int(getattr(pet, "base_income_per_hour", 0))

        for pet in sorted(egg.pets, key=_sort_key, reverse=True):
            image = getattr(pet, "image_url", None)
            if image:
                return image
        return None

    @staticmethod
    def _compute_huge_income(
        best_non_huge_income: int | None,
        *,
        pet_name: str | None = None,
        level: int = 1,
    ) -> int:
        best_value = max(0, int(best_non_huge_income or 0))
        multiplier = get_huge_level_multiplier(pet_name or "", level)
        if best_value <= 0:
            return HUGE_PET_MIN_INCOME
        scaled = int(best_value * multiplier)
        return max(HUGE_PET_MIN_INCOME, scaled)

    @staticmethod
    def _apply_huge_progress_fields(data: Dict[str, Any], level: int, xp: int) -> None:
        clamped_level = max(1, min(level, HUGE_PET_LEVEL_CAP))
        xp = max(0, xp)
        data["huge_level"] = clamped_level
        if clamped_level >= HUGE_PET_LEVEL_CAP:
            data["huge_xp"] = 0
            data["huge_xp_required"] = 0
            data["huge_progress"] = 1.0
        else:
            required = huge_level_required_xp(clamped_level)
            progress_xp = min(xp, required)
            data["huge_xp"] = progress_xp
            data["huge_xp_required"] = required
            data["huge_progress"] = get_huge_level_progress(clamped_level, progress_xp)

    def _convert_record(
        self, record: Mapping[str, Any], *, best_non_huge_income: int | None = None
    ) -> Dict[str, Any]:
        data = dict(record)
        pet_identifier = int(record.get("pet_id", 0))
        definition = self._definition_by_id.get(pet_identifier)
        is_gold = bool(record.get("is_gold"))
        is_rainbow = bool(record.get("is_rainbow"))
        is_shiny = bool(record.get("is_shiny"))
        is_huge = bool(record.get("is_huge"))
        data["is_gold"] = is_gold
        data["is_rainbow"] = is_rainbow
        data["is_shiny"] = is_shiny
        base_income = int(record.get("base_income_per_hour", data.get("base_income_per_hour", 0)))
        pet_name = str(data.get("name", ""))
        if definition is not None:
            data["image_url"] = definition.image_url
            data["rarity"] = definition.rarity
            pet_name = definition.name
            data["name"] = pet_name
            is_huge = definition.is_huge
            base_income = definition.base_income_per_hour
        else:
            data["name"] = pet_name
        data["is_huge"] = is_huge

        if is_huge:
            level = int(record.get("huge_level") or 1)
            xp = int(record.get("huge_xp") or 0)
            self._apply_huge_progress_fields(data, level, xp)
            data["_reference_income"] = int(best_non_huge_income or 0)
            effective_income = self._compute_huge_income(
                best_non_huge_income, pet_name=pet_name, level=level
            )
        else:
            data.pop("huge_level", None)
            data.pop("huge_xp", None)
            data.pop("huge_xp_required", None)
            data.pop("huge_progress", None)
            data.pop("_reference_income", None)
            multiplier = 1
            if is_rainbow:
                multiplier *= RAINBOW_PET_MULTIPLIER
            elif is_gold:
                multiplier *= GOLD_PET_MULTIPLIER
            if is_shiny:
                multiplier *= SHINY_PET_MULTIPLIER
            effective_income = base_income * multiplier

        data["base_income_per_hour"] = int(effective_income)
        return data

    def _owned_pet_names(self, records: Iterable[Mapping[str, Any]]) -> Set[str]:
        owned: Set[str] = set()
        for record in records:
            pet_id = int(record.get("pet_id", 0))
            definition = self._definition_by_id.get(pet_id)
            if definition is not None:
                owned.add(definition.name.casefold())
                continue
            raw_name = str(record.get("name", "")).strip()
            if raw_name:
                owned.add(raw_name.casefold())
        return owned

    async def _prepare_pet_data(
        self, user_id: int, rows: Sequence[Mapping[str, Any]]
    ) -> List[Dict[str, Any]]:
        if not rows:
            return []
        market_values = await self.database.get_pet_market_values()
        best_non_huge_income = await self.database.get_best_non_huge_income(user_id)
        pets_data: List[Dict[str, Any]] = []
        for row in rows:
            data = self._convert_record(row, best_non_huge_income=best_non_huge_income)
            pet_identifier = int(data.get("pet_id", 0))
            data["market_value"] = int(market_values.get(pet_identifier, 0))
            pets_data.append(data)
        return pets_data

    @staticmethod
    def _resolve_member(ctx: commands.Context) -> Optional[discord.Member]:
        if isinstance(ctx.author, discord.Member):
            return ctx.author
        guild = ctx.guild
        if guild is not None:
            member = guild.get_member(ctx.author.id)
            if member is not None:
                return member
        return None

    def _dispatch_grade_progress(
        self, ctx: commands.Context, quest_type: str, amount: int
    ) -> None:
        member = self._resolve_member(ctx)
        if member is None:
            return
        self.bot.dispatch("grade_quest_progress", member, quest_type, amount, ctx.channel)

    @staticmethod
    def _roll_shiny(perks: PetMasteryPerks | None, base_chance: float) -> bool:
        chance = max(0.0, float(base_chance))
        if chance <= 0:
            return False
        multiplier = 1.0
        if perks is not None:
            multiplier = max(0.0, float(perks.shiny_luck_multiplier))
        chance = min(1.0, chance * multiplier)
        return random.random() < chance

    async def _apply_auto_pet_upgrades(
        self,
        ctx: commands.Context,
        pet_definition: PetDefinition,
        pet_perks: PetMasteryPerks | None,
    ) -> None:
        if (
            pet_perks is None
            or (not pet_perks.auto_goldify and not pet_perks.auto_rainbow)
            or pet_definition.is_huge
        ):
            return

        pet_id = self._pet_ids.get(pet_definition.name)
        if pet_id is None:
            return

        market_values = await self.database.get_pet_market_values()
        notifications: list[discord.Embed] = []
        total_xp = 0

        if pet_perks.auto_goldify:
            while True:
                try:
                    make_shiny = self._roll_shiny(pet_perks, pet_perks.shiny_goldify_chance)
                    record, consumed = await self.database.upgrade_pet_to_gold(
                        ctx.author.id, pet_id, make_shiny=make_shiny
                    )
                except DatabaseError:
                    break
                total_xp += consumed
                best_income = await self.database.get_best_non_huge_income(ctx.author.id)
                pet_data = self._convert_record(record, best_non_huge_income=best_income)
                pet_identifier = int(pet_data.get("pet_id", pet_id))
                pet_data["market_value"] = int(market_values.get(pet_identifier, 0))
                embed = embeds.pet_reveal_embed(
                    name=str(pet_data.get("name", pet_definition.name)),
                    rarity=str(pet_data.get("rarity", pet_definition.rarity)),
                    image_url=str(pet_data.get("image_url", pet_definition.image_url)),
                    income_per_hour=int(pet_data.get("base_income_per_hour", pet_definition.base_income_per_hour)),
                    is_huge=False,
                    is_gold=True,
                    is_rainbow=False,
                    is_shiny=bool(pet_data.get("is_shiny")),
                    market_value=int(pet_data.get("market_value", 0)),
                )
                embed.add_field(
                    name="Auto Goldify",
                    value=f"{consumed} pets fusionnés automatiquement !",
                    inline=False,
                )
                notifications.append(embed)

        if pet_perks.auto_rainbow:
            while True:
                try:
                    make_shiny = self._roll_shiny(pet_perks, pet_perks.shiny_rainbow_chance)
                    record, consumed = await self.database.upgrade_pet_to_rainbow(
                        ctx.author.id, pet_id, make_shiny=make_shiny
                    )
                except DatabaseError:
                    break
                total_xp += consumed
                best_income = await self.database.get_best_non_huge_income(ctx.author.id)
                pet_data = self._convert_record(record, best_non_huge_income=best_income)
                pet_identifier = int(pet_data.get("pet_id", pet_id))
                pet_data["market_value"] = int(market_values.get(pet_identifier, 0))
                embed = embeds.pet_reveal_embed(
                    name=str(pet_data.get("name", pet_definition.name)),
                    rarity=str(pet_data.get("rarity", pet_definition.rarity)),
                    image_url=str(pet_data.get("image_url", pet_definition.image_url)),
                    income_per_hour=int(pet_data.get("base_income_per_hour", pet_definition.base_income_per_hour)),
                    is_huge=False,
                    is_gold=False,
                    is_rainbow=True,
                    is_shiny=bool(pet_data.get("is_shiny")),
                    market_value=int(pet_data.get("market_value", 0)),
                )
                embed.add_field(
                    name="Auto Rainbowify",
                    value=f"{consumed} pets GOLD combinés automatiquement !",
                    inline=False,
                )
                notifications.append(embed)

        if total_xp > 0:
            mastery_update = await self.database.add_mastery_experience(
                ctx.author.id, PET_MASTERY.slug, total_xp
            )
            await self._handle_mastery_notifications(ctx, mastery_update, PET_MASTERY)

        for embed in notifications:
            await ctx.send(embed=embed)

    async def _grant_mastery_role(self, ctx: commands.Context, role_id: int) -> None:
        if role_id <= 0 or ctx.guild is None:
            return
        role = ctx.guild.get_role(role_id)
        if role is None:
            return
        member = ctx.guild.get_member(ctx.author.id)
        if member is None or role in member.roles:
            return
        try:
            await member.add_roles(role, reason="Maîtrise maximale atteinte")
        except discord.Forbidden:
            logger.debug("Impossible d'ajouter le rôle %s à %s", role_id, ctx.author.id)
        except discord.HTTPException:
            logger.warning("Échec de l'ajout du rôle de maîtrise", exc_info=True)

    async def _handle_mastery_notifications(
        self,
        ctx: commands.Context,
        update: Mapping[str, object],
        mastery,
    ) -> None:
        levels_gained = int(update.get("levels_gained", 0) or 0)
        if levels_gained <= 0:
            return

        level = int(update.get("level", 1) or 1)
        previous_level = int(update.get("previous_level", level) or level)
        xp_to_next = int(update.get("xp_to_next_level", 0) or 0)
        current_progress = int(update.get("experience", 0) or 0)

        if mastery.slug == EGG_MASTERY.slug:
            lines = [f"Tu passes niveau **{level}** de {EGG_MASTERY.display_name} !"]
        elif mastery.slug == PET_MASTERY.slug:
            lines = [f"Tu passes niveau **{level}** de {PET_MASTERY.display_name} !"]
        else:
            lines = [f"Niveau **{level}** atteint sur {mastery.display_name} !"]

        if xp_to_next > 0:
            remaining = max(0, xp_to_next - current_progress)
            lines.append(f"Encore {remaining:,} XP pour le prochain niveau.".replace(",", " "))
        else:
            lines.append("Tu as atteint le niveau maximal de maîtrise, félicitations !")

<<<<<<< HEAD
        prefix = "✨ "
        if mastery.slug == EGG_MASTERY.slug:
            prefix = "🥚 "
            if previous_level < 5 <= level:
                lines.append(
                    "Tu as maintenant **5% de chance** d'obtenir un deuxième œuf gratuitement à chaque ouverture !"
                )
            if previous_level < 10 <= level:
                lines.append(
                    "Tu peux désormais PACK des pets **Gold** directement dans les œufs (3% de chance)."
                )
            if previous_level < 20 <= level:
                lines.append(
                    "Tu débloques **1% de chance** de pet rainbow et les animations d'ouverture sont 2× plus rapides."
                )
            if previous_level < 30 <= level:
                lines.append(
                    "Tu profites maintenant de **15% de chance** d'œuf double et **1% de chance** de triple ouverture."
                )
            if previous_level < 40 <= level:
                lines.append(
                    "Tes chances passent à **20% double**, **3% triple**, avec **5% Gold** et **2% Rainbow** dans les œufs."
                )
            if previous_level < 50 <= level:
                lines.append(
                    "Tu atteins **35%** de double, **10%** de triple et jusqu'à **10% Gold / 4% Rainbow** à chaque ouverture !"
                )
            if previous_level < 64 <= level:
                lines.append("Tu obtiens le rôle ultime avec **x2 chance** permanente sur tes ouvertures d'œufs !")
                await self._grant_mastery_role(ctx, EGG_MASTERY_ROLE_ID)
        elif mastery.slug == PET_MASTERY.slug:
            prefix = "🐾 "
            if previous_level < 5 <= level:
                lines.append(
                    "La fuse machine est débloquée, l'auto goldify arrive et tu gagnes **1%** de shiny dans les œufs !"
                )
            if previous_level < 10 <= level:
                lines.append("La fuse machine peut désormais donner un **deuxième pet** (10%).")
            if previous_level < 20 <= level:
                lines.append(
                    "Tes goldify offrent **3%** de shiny et les rainbowify **1%** supplémentaires !"
                )
            if previous_level < 30 <= level:
                lines.append("Auto rainbowify activé et les œufs passent à **3%** de shiny !")
            if previous_level < 40 <= level:
                lines.append("La fuse machine grimpe à **35%** de double et **10%** de triple !")
            if previous_level < 50 <= level:
                lines.append(
                    "50% de double, **5%** de shiny dans les œufs et boosts shiny sur goldify/rainbowify !"
                )
            if previous_level < 64 <= level:
                lines.append(
                    "Tu débloques le rôle ultime : chance **Gold x1,5 / Shiny x1,2 / Rainbow x1,3** permanente !"
                )
                await self._grant_mastery_role(ctx, PET_MASTERY_ROLE_ID)
=======
        if previous_level < 5 <= level:
            lines.append(
                "Tu as maintenant **5% de chance** d'obtenir un deuxième œuf gratuitement à chaque ouverture !"
            )
        if previous_level < 10 <= level:
            lines.append(
                "Tu peux désormais PACK des pets **Gold** directement dans les œufs (3% de chance)."
            )
        if previous_level < 20 <= level:
            lines.append(
                "Tu débloques **1% de chance** de pet rainbow et les animations d'ouverture sont 2× plus rapides."
            )
        if previous_level < 30 <= level:
            lines.append(
                "Tu profites maintenant de **15% de chance** d'œuf double et **1% de chance** de triple ouverture."
            )
        if previous_level < 40 <= level:
            lines.append(
                "Tes chances passent à **20% double**, **3% triple**, avec **5% Gold** et **2% Rainbow** dans les œufs."
            )
        if previous_level < 50 <= level:
            lines.append(
                "Tu atteins **35%** de double, **10%** de triple et jusqu'à **10% Gold / 4% Rainbow** à chaque ouverture !"
            )
        if previous_level < 64 <= level:
            lines.append("Tu obtiens le rôle ultime avec **x2 chance** permanente sur tes ouvertures d'œufs !")
>>>>>>> 89e61bf7

        dm_content = prefix + "\n".join(lines)
        try:
            await ctx.author.send(dm_content)
        except discord.Forbidden:
            logger.debug("Impossible d'envoyer le MP de maîtrise à %s", ctx.author.id)
        except discord.HTTPException:
            logger.warning("Échec de l'envoi du MP de maîtrise", exc_info=True)

        if mastery.slug != EGG_MASTERY.slug:
            return

        new_levels = [int(level) for level in update.get("new_levels", [])]
        milestone_levels = [lvl for lvl in new_levels if lvl in EGG_MASTERY.broadcast_levels]
        if not milestone_levels or ctx.guild is None:
            return

        highest_milestone = max(milestone_levels)
        channel = ctx.channel
        if not hasattr(channel, "permissions_for"):
            return

        me = ctx.guild.me
        if me is None or not channel.permissions_for(me).send_messages:
            return

        announcement_lines = [
            f"🥚 **{ctx.author.display_name}** vient d'atteindre le niveau {highest_milestone} de {EGG_MASTERY.display_name}!",
        ]
        if highest_milestone >= 64:
            announcement_lines.append(
                "Ils obtiennent le rôle suprême et voient leur chance d'œuf doublée en permanence !"
            )
        elif highest_milestone >= 50:
<<<<<<< HEAD
            announcement_lines.append(
                "Ils profitent maintenant de 35% de chance d'œuf double et 10% de triple à chaque ouverture !"
            )
        elif highest_milestone >= 30:
            announcement_lines.append(
                "Ils débloquent des triples ouvertures et 15% de chance d'œuf bonus !"
            )
        elif highest_milestone >= 10:
            announcement_lines.append(
=======
            announcement_lines.append(
                "Ils profitent maintenant de 35% de chance d'œuf double et 10% de triple à chaque ouverture !"
            )
        elif highest_milestone >= 30:
            announcement_lines.append(
                "Ils débloquent des triples ouvertures et 15% de chance d'œuf bonus !"
            )
        elif highest_milestone >= 10:
            announcement_lines.append(
>>>>>>> 89e61bf7
                "Ils débloquent désormais une chance d'obtenir des œufs bonus à chaque ouverture !"
            )

        try:
            await channel.send("\n".join(announcement_lines))
        except discord.HTTPException:
            logger.warning("Impossible d'envoyer l'annonce de maîtrise", exc_info=True)

    def _parse_pet_query(self, raw: str) -> tuple[str, Optional[int], Optional[str]]:
        tokens = [token for token in raw.split() if token]
        if not tokens:
            return "", None, None

        variant: Optional[str] = None
        ordinal: Optional[int] = None
        name_parts: List[str] = []
        slug_suffix: Optional[str] = None

        gold_aliases = {"gold", "doré", "doree", "or"}
        rainbow_aliases = {"rainbow", "rb", "arcenciel", "arc-en-ciel"}
        normal_aliases = {"normal", "base", "standard"}

        for token in tokens:
            lowered = token.lower()
            if lowered.isdigit():
                ordinal = int(lowered)
                continue
            if lowered.startswith("#") and lowered[1:].isdigit():
                slug_suffix = lowered
                continue
            if "#" in lowered:
                base_part, suffix_part = lowered.split("#", 1)
                if suffix_part.isdigit():
                    slug_suffix = f"#{suffix_part}"
                    if base_part:
                        name_parts.append(base_part)
                    continue
            if lowered in gold_aliases:
                variant = "gold"
                continue
            if lowered in rainbow_aliases:
                variant = "rainbow"
                continue
            if lowered in normal_aliases:
                variant = "normal"
                continue
            name_parts.append(token)

        if not name_parts:
            name_parts = tokens

        normalized = self._normalize_pet_key(" ".join(name_parts))
        if slug_suffix:
            normalized = f"{normalized}{slug_suffix}"
        else:
            aliases = self._slug_aliases.get(normalized)
            if aliases:
                normalized = aliases[0]
        return normalized, ordinal, variant

    async def _resolve_user_pet_candidates(
        self,
        ctx: commands.Context,
        raw_name: str,
        *,
        include_active: bool = True,
        include_inactive: bool = True,
    ) -> tuple[Optional[PetDefinition], List[Mapping[str, Any]], Optional[int], Optional[str]]:
        slug, ordinal, variant = self._parse_pet_query(raw_name)
        if not slug:
            return None, [], None, None

        definition = self._definition_by_slug.get(slug)
        if definition is None:
            return None, [], ordinal, variant

        is_gold: Optional[bool]
        is_rainbow: Optional[bool]
        if variant == "gold":
            is_gold = True
            is_rainbow = False
        elif variant == "rainbow":
            is_gold = False
            is_rainbow = True
        elif variant == "normal":
            is_gold = False
            is_rainbow = False
        else:
            is_gold = None
            is_rainbow = None

        rows = await self.database.get_user_pet_by_name(
            ctx.author.id,
            definition.name,
            is_gold=is_gold,
            is_rainbow=is_rainbow,
            include_active=include_active,
            include_inactive=include_inactive,
        )
        return definition, list(rows), ordinal, variant

    def _build_pet_choice_embed(
        self,
        ctx: commands.Context,
        *,
        title: str,
        description: str,
        candidates: Sequence[Mapping[str, Any]],
    ) -> discord.Embed:
        lines: List[str] = []
        for index, candidate in enumerate(candidates, start=1):
            data = candidate.get("data", {})
            record = candidate.get("record", {})
            name = str(data.get("name", "Pet"))
            rarity = str(data.get("rarity", ""))
            emoji = embeds._pet_emoji(name) if hasattr(embeds, "_pet_emoji") else ""
            emoji_prefix = f"{emoji} " if emoji else ""
            is_active = bool(data.get("is_active"))
            is_gold = bool(data.get("is_gold"))
            is_rainbow = bool(data.get("is_rainbow"))
            income = int(data.get("base_income_per_hour", 0))
            acquired_at = record.get("acquired_at")
            acquired_text = ""
            if isinstance(acquired_at, datetime):
                acquired_text = acquired_at.strftime("%d/%m/%Y")
            markers = ""
            if is_rainbow:
                markers += " 🌈"
            elif is_gold:
                markers += " 🥇"
            status = "⭐ Actif" if is_active else "Disponible"
            line = (
                f"**{index}. {emoji_prefix}{name}{markers}** — {income:,} PB/h"
            ).replace(",", " ")
            if rarity:
                line += f" ({rarity})"
            line += f"\n{status}"
            if acquired_text:
                line += f" • Obtenu le {acquired_text}"
            lines.append(line)

        body = description
        if lines:
            body = f"{description}\n\n" + "\n\n".join(lines)
        embed = embeds.info_embed(body, title=title)
        embed.set_author(name=ctx.author.display_name, icon_url=ctx.author.display_avatar.url)
        return embed

    async def _prompt_pet_selection(
        self,
        ctx: commands.Context,
        *,
        title: str,
        description: str,
        candidates: Sequence[Mapping[str, Any]],
    ) -> Optional[Mapping[str, Any]]:
        if not candidates:
            return None

        view = PetSelectionView(ctx=ctx, candidates=candidates)
        embed = self._build_pet_choice_embed(
            ctx,
            title=title,
            description=description,
            candidates=candidates,
        )
        message = await ctx.send(embed=embed, view=view)
        view.message = message
        timed_out = await view.wait()

        if view.selection is not None:
            return view.selection

        if view.cancelled:
            await ctx.send(embed=embeds.warning_embed("Sélection annulée."))
        elif timed_out:
            await ctx.send(embed=embeds.warning_embed("Temps écoulé pour la sélection."))
        return None

    async def _make_candidates(
        self, ctx: commands.Context, rows: Sequence[Mapping[str, Any]]
    ) -> List[Mapping[str, Any]]:
        pet_data = await self._prepare_pet_data(ctx.author.id, rows)
        return [
            {"record": row, "data": data}
            for row, data in zip(rows, pet_data)
        ]

    async def _build_pet_equip_embed(
        self,
        ctx: commands.Context,
        record: Mapping[str, Any],
        *,
        activated: bool,
        active_count: int,
        slot_limit: int,
    ) -> discord.Embed:
        best_non_huge_income = await self.database.get_best_non_huge_income(ctx.author.id)
        pet_data = self._convert_record(record, best_non_huge_income=best_non_huge_income)
        market_values = await self.database.get_pet_market_values()
        pet_identifier = int(pet_data.get("pet_id", 0))
        pet_data["market_value"] = int(market_values.get(pet_identifier, 0))
        embed = embeds.pet_equip_embed(
            member=ctx.author,
            pet=pet_data,
            activated=activated,
            active_count=active_count,
            slot_limit=slot_limit,
        )
        return embed

    def _resolve_egg(self, raw: str | None) -> PetEggDefinition | None:
        if not self._eggs:
            return None
        if raw is None or not raw.strip():
            if self._default_egg_slug:
                return self._eggs.get(self._default_egg_slug) or next(
                    iter(self._eggs.values()), None
                )
            return next(iter(self._eggs.values()), None)
        key = raw.strip().lower()
        slug = self._egg_lookup.get(key)
        if slug is None:
            return None
        return self._eggs.get(slug)

    def _get_zone_for_egg(self, egg: PetEggDefinition) -> PetZoneDefinition | None:
        return self._zones.get(egg.zone_slug)

    @staticmethod
    def _grade_label(level: int) -> str:
        if 1 <= level <= len(GRADE_DEFINITIONS):
            return GRADE_DEFINITIONS[level - 1].name
        return f"Grade {level}"

    async def _ensure_zone_access(
        self, ctx: commands.Context, zone: PetZoneDefinition
    ) -> bool:
        if zone.entry_cost > 0:
            unlocked = await self.database.has_unlocked_zone(ctx.author.id, zone.slug)
            if unlocked:
                return True

        grade_level = await self.database.get_grade_level(ctx.author.id)
        if grade_level < zone.grade_required:
            grade_label = self._grade_label(zone.grade_required)
            await ctx.send(
                embed=embeds.error_embed(
                    f"Tu dois atteindre le grade {zone.grade_required} "
                    f"(**{grade_label}**) pour explorer {zone.name}."
                )
            )
            return False

        if zone.egg_mastery_required > 0:
            egg_mastery = await self.database.get_mastery_progress(
                ctx.author.id, EGG_MASTERY.slug
            )
            egg_level = int(egg_mastery.get("level", 1))
            if egg_level < zone.egg_mastery_required:
                await ctx.send(
                    embed=embeds.error_embed(
                        f"Tu dois atteindre le niveau {zone.egg_mastery_required} de {EGG_MASTERY.display_name} pour accéder à {zone.name}."
                    )
                )
                return False

        if zone.pet_mastery_required > 0:
            pet_mastery = await self.database.get_mastery_progress(
                ctx.author.id, PET_MASTERY.slug
            )
            pet_level = int(pet_mastery.get("level", 1))
            if pet_level < zone.pet_mastery_required:
                await ctx.send(
                    embed=embeds.error_embed(
                        f"Tu dois atteindre le niveau {zone.pet_mastery_required} de {PET_MASTERY.display_name} pour accéder à {zone.name}."
                    )
                )
                return False

        if zone.entry_cost <= 0:
            return True

        balance = await self.database.fetch_balance(ctx.author.id)
        if balance < zone.entry_cost:
            await ctx.send(
                embed=embeds.error_embed(
                    f"Il te faut {embeds.format_currency(zone.entry_cost)} pour débloquer {zone.name}."
                )
            )
            return False

        await self.database.increment_balance(
            ctx.author.id,
            -zone.entry_cost,
            transaction_type="zone_unlock",
            description=f"Déblocage zone {zone.name}",
        )
        await self.database.unlock_zone(ctx.author.id, zone.slug)

        eggs_commands = ", ".join(f"`e!openbox {egg.slug}`" for egg in zone.eggs)
        lines = [
            f"{ctx.author.mention}, tu as débloqué **{zone.name}** !",
            f"Coût : {embeds.format_currency(zone.entry_cost)}.",
        ]
        if eggs_commands:
            lines.append(f"Œufs disponibles : {eggs_commands}")
        await ctx.send(
            embed=embeds.success_embed("\n".join(lines), title="Nouvelle zone débloquée")
        )
        return True

    async def _send_egg_overview(self, ctx: commands.Context) -> None:
        grade_level = await self.database.get_grade_level(ctx.author.id)
        unlocked_zones = await self.database.get_unlocked_zones(ctx.author.id)
        egg_mastery = await self.database.get_mastery_progress(ctx.author.id, EGG_MASTERY.slug)
        pet_mastery = await self.database.get_mastery_progress(ctx.author.id, PET_MASTERY.slug)
        egg_level = int(egg_mastery.get("level", 1))
        pet_level = int(pet_mastery.get("level", 1))
        lines: List[str] = []
        for zone in PET_ZONES:
            zone_unlocked = zone.entry_cost <= 0 or zone.slug in unlocked_zones
            meets_grade = grade_level >= zone.grade_required
            meets_egg_mastery = egg_level >= zone.egg_mastery_required
            meets_pet_mastery = pet_level >= zone.pet_mastery_required
            status = (
                "✅"
                if zone_unlocked and meets_grade and meets_egg_mastery and meets_pet_mastery
                else "🔒"
            )
            requirements: List[str] = []
            if not meets_grade:
                requirements.append(
                    f"Grade {zone.grade_required} ({self._grade_label(zone.grade_required)})"
                )
            if zone.egg_mastery_required > 0 and not meets_egg_mastery:
                requirements.append(
                    f"{EGG_MASTERY.display_name} niveau {zone.egg_mastery_required}"
                )
            if zone.pet_mastery_required > 0 and not meets_pet_mastery:
                requirements.append(
                    f"{PET_MASTERY.display_name} niveau {zone.pet_mastery_required}"
                )
            if zone.entry_cost > 0:
                if zone.slug in unlocked_zones:
                    requirements.append("Accès payé")
                else:
                    requirements.append(
                        f"Entrée {embeds.format_currency(zone.entry_cost)}"
                    )
            if not requirements:
                requirements.append("Accessible")
            lines.append(f"**{status} {zone.name}** — {', '.join(requirements)}")
            for egg in zone.eggs:
                lines.append(
                    f"  • {egg.name} — {embeds.format_currency(egg.price)} (`e!openbox {egg.slug}`)"
                )

        description = (
            "\n".join(lines) if lines else "Aucun œuf n'est disponible pour le moment."
        )
        embed = embeds.info_embed(description, title="Œufs & zones disponibles")
        embed.set_author(name=ctx.author.display_name, icon_url=ctx.author.display_avatar.url)
        await ctx.send(embed=embed)

    @commands.command(
        name="masteries",
        aliases=("maitrises", "mastery", "maitrise"),
    )
    async def masteries_overview(self, ctx: commands.Context) -> None:
        """Affiche une synthèse des maîtrises et des prochains bonus."""

        mastery_definitions = list(iter_masteries())
        async with ctx.typing():
            progress_results = await asyncio.gather(
                *(
                    self.database.get_mastery_progress(ctx.author.id, mastery.slug)
                    for mastery in mastery_definitions
                ),
                return_exceptions=True,
            )

        overview_entries: List[Dict[str, object]] = []
        for mastery, progress in zip(mastery_definitions, progress_results):
            if isinstance(progress, Exception):
                logger.error(
                    "Impossible de récupérer la progression de la maîtrise %s pour %s",
                    mastery.slug,
                    ctx.author.id,
                    exc_info=progress,
                )
                progress_data: Mapping[str, object] = {}
            else:
                progress_data = dict(progress)

            max_level = mastery.max_level
            try:
                stored_level = int(progress_data.get("level", 1))
            except (TypeError, ValueError):
                stored_level = 1
            level = max(1, min(stored_level, max_level))
            try:
                stored_xp = int(progress_data.get("experience", 0))
            except (TypeError, ValueError):
                stored_xp = 0
            current_xp = max(0, stored_xp)
            xp_to_next = mastery.required_xp(level) if level < max_level else 0
            try:
                stored_target = int(progress_data.get("xp_to_next_level", xp_to_next))
            except (TypeError, ValueError):
                stored_target = xp_to_next
            if level < max_level and stored_target > 0:
                xp_to_next = stored_target
            if xp_to_next > 0:
                current_xp = min(current_xp, xp_to_next)

            perks = list(get_mastery_perks(mastery.slug))
            active_perks = [perk.description for perk in perks if perk.level <= level]
            next_perk_text = ""
            for perk in perks:
                if perk.level > level:
                    levels_remaining = perk.level - level
                    if levels_remaining == 1:
                        next_perk_text = (
                            f"**Prochain niveau ({perk.level}) :** {perk.description}"
                        )
                    else:
                        next_perk_text = (
                            f"**Dans {levels_remaining} niveaux (niveau {perk.level}) :** {perk.description}"
                        )
                    break

            overview_entries.append(
                {
                    "definition": mastery,
                    "slug": mastery.slug,
                    "display_name": mastery.display_name,
                    "level": level,
                    "max_level": max_level,
                    "experience": current_xp,
                    "xp_to_next_level": xp_to_next,
                    "active_perks": active_perks,
                    "next_perk": next_perk_text,
                }
            )

        embed = embeds.mastery_overview_embed(ctx.author, overview_entries)
        await ctx.send(embed=embed)

    async def _send_huge_shelly_alert(self, ctx: commands.Context) -> None:
        channel = self.bot.get_channel(HUGE_SHELLY_ALERT_CHANNEL_ID)
        if channel is None:
            try:
                channel = await self.bot.fetch_channel(HUGE_SHELLY_ALERT_CHANNEL_ID)
            except (discord.Forbidden, discord.NotFound, discord.HTTPException):
                logger.warning("Canal Huge Shelly introuvable pour l'alerte hype")
                return
        if not isinstance(channel, discord.abc.Messageable):
            logger.warning(
                "Canal Huge Shelly non compatible pour l'envoi : %s",
                type(channel).__name__,
            )
            return

        hype_message = (
            "🚨🚨🚨 **ALERTE ÉPIQUE !** 🚨🚨🚨\n"
            f"**{ctx.author.display_name}** vient de PACK la **{HUGE_PET_NAME.upper()}** !!!\n"
            "🔥🔥 FLAMMES, CRIS, HYPE ABSOLUE 🔥🔥\n"
            f"{ctx.author.mention} rejoint le club des légendes, spammez les GGs et sortez les confettis !!!"
        )
        try:
            # FIX: Guard against unexpected HTTP errors when broadcasting the alert.
            await channel.send(hype_message)
        except Exception as exc:  # pragma: no cover - defensive logging
            logger.error("Impossible d'envoyer l'alerte Huge Shelly", exc_info=exc)

    async def _open_pet_egg(
        self,
        ctx: commands.Context,
        egg: PetEggDefinition,
        *,
        mastery_perks: EggMasteryPerks | None = None,
<<<<<<< HEAD
        pet_mastery_perks: PetMasteryPerks | None = None,
=======
>>>>>>> 89e61bf7
        active_potion: tuple[PotionDefinition, datetime] | None = None,
        charge_cost: bool = True,
        bonus: bool = False,
    ) -> bool:
        await self.database.ensure_user(ctx.author.id)
        if charge_cost:
            balance = await self.database.fetch_balance(ctx.author.id)
            if balance < egg.price:
                await ctx.send(
                    embed=embeds.error_embed(
                        "Tu n'as pas assez de PB. Il te faut "
                        f"**{embeds.format_currency(egg.price)}** pour acheter {egg.name}."
                    )
                )
                return False

            await self.database.increment_balance(
                ctx.author.id,
                -egg.price,
                transaction_type="pet_purchase",
                description=f"Achat de {egg.name}",
            )
        effective_luck_bonus = 0.0
        if mastery_perks:
            effective_luck_bonus += max(0.0, float(mastery_perks.luck_bonus))
        if active_potion:
            potion_definition, potion_expires_at = active_potion
            if (
                potion_definition.effect_type == "egg_luck"
                and potion_expires_at > datetime.now(timezone.utc)
            ):
                effective_luck_bonus += max(0.0, float(potion_definition.effect_value))
        pet_definition, pet_id = self._choose_pet(egg, luck_bonus=effective_luck_bonus)
        is_gold = False
        is_rainbow = False
        is_shiny = False
        if not pet_definition.is_huge:
            gold_chance = (
                max(0.0, float(mastery_perks.gold_chance))
                if mastery_perks is not None
                else max(0.0, float(GOLD_PET_CHANCE))
            )
            rainbow_chance = (
                max(0.0, float(mastery_perks.rainbow_chance))
                if mastery_perks is not None
                else max(0.0, float(RAINBOW_PET_CHANCE))
            )
<<<<<<< HEAD
            gold_multiplier = 1.0
            rainbow_multiplier = 1.0
            shiny_multiplier = 1.0
            shiny_egg_chance = 0.0
            if pet_mastery_perks is not None:
                gold_multiplier = max(0.0, float(pet_mastery_perks.gold_luck_multiplier))
                rainbow_multiplier = max(0.0, float(pet_mastery_perks.rainbow_luck_multiplier))
                shiny_multiplier = max(0.0, float(pet_mastery_perks.shiny_luck_multiplier))
                shiny_egg_chance = max(0.0, float(pet_mastery_perks.shiny_egg_chance))

            gold_chance = min(1.0, gold_chance * gold_multiplier)
            rainbow_chance = min(1.0, rainbow_chance * rainbow_multiplier)

=======
>>>>>>> 89e61bf7
            if gold_chance > 0:
                is_gold = random.random() < gold_chance
            if rainbow_chance > 0:
                is_rainbow = random.random() < rainbow_chance
                if is_rainbow:
                    is_gold = False
            shiny_chance = min(1.0, shiny_egg_chance * shiny_multiplier)
            if shiny_chance > 0:
                is_shiny = random.random() < shiny_chance
        _user_pet = await self.database.add_user_pet(
            ctx.author.id,
            pet_id,
            is_huge=pet_definition.is_huge,
            is_gold=is_gold,
            is_rainbow=is_rainbow,
            is_shiny=is_shiny,
        )
        await self.database.record_pet_opening(ctx.author.id, pet_id)

        egg_title = f"{egg.name} (bonus)" if bonus else egg.name
        animation_steps = (
            (egg_title, "L'œuf commence à bouger…"),
            (egg_title, "Des fissures apparaissent !"),
            (egg_title, "Ça y est, il est sur le point d'éclore !"),
        )
        showcase_image = self._egg_showcase_image(egg)
        speed_factor = 1.0
        if mastery_perks is not None:
            speed_factor = max(0.5, min(5.0, float(mastery_perks.animation_speed)))
        step_delay = max(0.2, 1.1 / speed_factor)
        reveal_delay = max(0.2, 1.2 / speed_factor)
        message = await ctx.send(
            content=EGG_OPEN_EMOJI,
            embed=embeds.pet_animation_embed(
                title=animation_steps[0][0],
                description=animation_steps[0][1],
                image_url=showcase_image,
            )
        )
        for title, description in animation_steps[1:]:
            await asyncio.sleep(step_delay)
            await message.edit(
                content=EGG_OPEN_EMOJI,
                embed=embeds.pet_animation_embed(
                    title=title,
                    description=description,
                    image_url=showcase_image,
                )
            )

        await asyncio.sleep(reveal_delay)
        market_values = await self.database.get_pet_market_values()
        market_value = int(market_values.get(pet_id, 0))
        if pet_definition.is_huge:
            best_non_huge_income = await self.database.get_best_non_huge_income(ctx.author.id)
            income_per_hour = self._compute_huge_income(
                best_non_huge_income, pet_name=pet_definition.name, level=1
            )
        else:
            multiplier = 1
            if is_rainbow:
                multiplier = RAINBOW_PET_MULTIPLIER
            elif is_gold:
                multiplier = GOLD_PET_MULTIPLIER
            if is_shiny:
                multiplier *= SHINY_PET_MULTIPLIER
            income_per_hour = int(pet_definition.base_income_per_hour * multiplier)
        reveal_embed = embeds.pet_reveal_embed(
            name=pet_definition.name,
            rarity=pet_definition.rarity,
            image_url=pet_definition.image_url,
            income_per_hour=income_per_hour,
            is_huge=pet_definition.is_huge,
            is_gold=is_gold,
            is_rainbow=is_rainbow,
            is_shiny=is_shiny,
            market_value=market_value,
        )
        reveal_embed.set_footer(text=f"Utilise e!equip {pet_definition.name} pour l'équiper !")
        await message.edit(content=EGG_OPEN_EMOJI, embed=reveal_embed)

        if pet_definition.name == HUGE_PET_NAME:
            await self._send_huge_shelly_alert(ctx)

        await self._apply_auto_pet_upgrades(ctx, pet_definition, pet_mastery_perks)

        mastery_update = await self.database.add_mastery_experience(
            ctx.author.id, EGG_MASTERY.slug, 1
        )
        await self._handle_mastery_notifications(ctx, mastery_update, EGG_MASTERY)

        self._dispatch_grade_progress(ctx, "egg", 1)
        return True

    def _sort_pets_for_display(
        self,
        records: Iterable[Mapping[str, Any]],
        market_values: Mapping[int, int] | None = None,
    ) -> List[Dict[str, Any]]:
        record_list = list(records)
        best_non_huge_income = 0
        for record in record_list:
            if not bool(record.get("is_huge")):
                base_income = int(record.get("base_income_per_hour", 0))
                if bool(record.get("is_rainbow")):
                    base_income *= RAINBOW_PET_MULTIPLIER
                elif bool(record.get("is_gold")):
                    base_income *= GOLD_PET_MULTIPLIER
                if base_income > best_non_huge_income:
                    best_non_huge_income = base_income

        converted = []
        for record in record_list:
            data = self._convert_record(record, best_non_huge_income=best_non_huge_income)
            data["income"] = int(data.get("base_income_per_hour", 0))
            pet_identifier = int(data.get("pet_id", 0))
            if market_values:
                data["market_value"] = int(market_values.get(pet_identifier, 0))
            data.pop("_reference_income", None)
            converted.append(data)

        converted.sort(
            key=lambda pet: (
                -PET_RARITY_ORDER.get(str(pet.get("rarity", "")), -1),
                -int(pet.get("income", 0)),
                str(pet.get("name", "")),
            )
        )
        return converted

    # ------------------------------------------------------------------
    # Commandes
    # ------------------------------------------------------------------
    @commands.group(name="buy", invoke_without_command=True)
    async def buy(self, ctx: commands.Context, *, item: str | None = None) -> None:
        if item:
            egg_definition = self._resolve_egg(item)
            if egg_definition is not None:
                await ctx.invoke(self.openbox, egg=item)
                return
        await ctx.send(
            embed=embeds.info_embed(
                "Utilise `e!openbox [œuf]` pour ouvrir un œuf ou `e!eggs` pour voir les zones disponibles."
            )
        )

    @buy.command(name="egg")
    async def buy_egg(self, ctx: commands.Context, *, egg: str | None = None) -> None:
        await ctx.invoke(self.openbox, egg=egg)

    @commands.cooldown(1, 5, commands.BucketType.user)
    @commands.command(name="openbox", aliases=("buyegg", "openegg", "egg"))
    async def openbox(self, ctx: commands.Context, egg: str | None = None) -> None:
        raw_request = (egg or "").strip()
        double_request = False
        if raw_request:
            tokens = raw_request.split()
            if tokens and tokens[-1].lower() in {"x2", "2", "double"}:
                double_request = True
                tokens = tokens[:-1]
                raw_request = " ".join(tokens).strip()

        normalized_request = raw_request or None

        if normalized_request and normalized_request.lower() in {"list", "liste", "eggs", "oeufs"}:
            await self._send_egg_overview(ctx)
            return

        egg_definition = self._resolve_egg(normalized_request)
        if egg_definition is None:
            if normalized_request:
                await ctx.send(
                    embed=embeds.error_embed("Œuf introuvable. Voici les options disponibles :")
                )
                await self._send_egg_overview(ctx)
            else:
                await ctx.send(
                    embed=embeds.error_embed("Aucun œuf n'est disponible pour le moment.")
                )
            return

        zone = self._get_zone_for_egg(egg_definition)
        if zone is None:
            await ctx.send(embed=embeds.error_embed("La zone associée à cet œuf est introuvable."))
            return

        if not await self._ensure_zone_access(ctx, zone):
            return

        mastery_progress = await self.database.get_mastery_progress(
            ctx.author.id, EGG_MASTERY.slug
        )
        mastery_level = int(mastery_progress.get("level", 1))
        perks = _compute_egg_mastery_perks(mastery_level)
<<<<<<< HEAD
        pet_mastery_progress = await self.database.get_mastery_progress(
            ctx.author.id, PET_MASTERY.slug
        )
        pet_mastery_level = int(pet_mastery_progress.get("level", 1))
        pet_perks = _compute_pet_mastery_perks(pet_mastery_level)
=======
>>>>>>> 89e61bf7

        if double_request:
            if perks.double_chance > 0:
                await ctx.send(
                    embed=embeds.info_embed(
                        "Le mode double est désormais automatique : tu as "
                        f"{perks.double_chance * 100:.0f}% de chances d'obtenir un œuf bonus gratuitement à chaque ouverture."
                    )
                )
            else:
                await ctx.send(
                    embed=embeds.warning_embed(
                        "Atteins le niveau 5 de Maîtrise des œufs pour débloquer 5% de chance d'obtenir un deuxième œuf gratuit."
                    )
                )

        active_potion = await self.database.get_active_potion(ctx.author.id)
        opened = await self._open_pet_egg(
            ctx,
            egg_definition,
            active_potion=active_potion,
            mastery_perks=perks,
<<<<<<< HEAD
            pet_mastery_perks=pet_perks,
=======
>>>>>>> 89e61bf7
        )
        if not opened:
            return

        bonus_eggs = 0
        triple_triggered = False
        if perks.triple_chance > 0 and random.random() < perks.triple_chance:
            bonus_eggs = 2
            triple_triggered = True
        elif perks.double_chance > 0 and random.random() < perks.double_chance:
            bonus_eggs = 1

        if bonus_eggs:
            if triple_triggered:
                await ctx.send(
                    f"{EGG_OPEN_EMOJI} 🎉 **Chance triple !** Tu ouvres deux œufs bonus gratuitement !"
                )
            else:
                await ctx.send(
                    f"{EGG_OPEN_EMOJI} 🎉 **Chance !** Tu ouvres un œuf bonus gratuitement !"
                )
            for _ in range(bonus_eggs):
                await self._open_pet_egg(
                    ctx,
                    egg_definition,
                    active_potion=active_potion,
                    mastery_perks=perks,
                    charge_cost=False,
                    bonus=True,
                )

    @commands.command(name="eggs", aliases=("zones", "zone"))
    async def eggs(self, ctx: commands.Context) -> None:
        await self._send_egg_overview(ctx)

    @commands.command(name="pets", aliases=("collection", "inventory"))
    async def pets_command(self, ctx: commands.Context) -> None:
        records = await self.database.get_user_pets(ctx.author.id)
        market_values = await self.database.get_pet_market_values()
        pets = self._sort_pets_for_display(records, market_values)
        active_income = sum(int(pet["income"]) for pet in pets if pet.get("is_active"))
        per_page = 8
        total_count = len(pets)
        page_count = max(1, math.ceil(total_count / per_page))
        if page_count <= 1:
            embed = embeds.pet_collection_embed(
                member=ctx.author,
                pets=pets,
                total_count=total_count,
                total_income_per_hour=active_income,
                page=1,
                page_count=1,
                huge_descriptions=HUGE_PET_SOURCES,
            )
            await ctx.send(embed=embed)
        else:
            view = PetInventoryView(
                ctx=ctx,
                pets=pets,
                total_income=active_income,
                per_page=per_page,
                huge_descriptions=HUGE_PET_SOURCES,
            )
            embed = view.build_embed()
            message = await ctx.send(embed=embed, view=view)
            view.message = message

    @commands.command(name="index", aliases=("petindex", "dex"))
    async def pet_index_command(self, ctx: commands.Context) -> None:
        (
            records,
            pet_counts_by_id,
            market_values_by_id,
        ) = await asyncio.gather(
            self.database.get_user_pets(ctx.author.id),
            self.database.get_pet_counts(),
            self.database.get_pet_market_values(),
        )
        owned_names = self._owned_pet_names(records)
        count_lookup: Dict[str, int] = {}
        market_lookup: Dict[str, int] = {}
        for definition in self._definitions:
            pet_id = self._pet_ids.get(definition.name)
            if pet_id is None:
                continue
            key = definition.name.casefold()
            count_lookup[key] = int(pet_counts_by_id.get(pet_id, 0))
            market_lookup[key] = int(market_values_by_id.get(pet_id, 0))
        embed = embeds.pet_index_embed(
            member=ctx.author,
            pet_definitions=self._definitions,
            owned_names=owned_names,
            huge_descriptions=HUGE_PET_SOURCES,
            pet_counts=count_lookup,
            market_values=market_lookup,
        )
        await ctx.send(embed=embed)

    @commands.command(name="equipbest", aliases=("bestpets", "autoequip"))
    async def equip_best_pets(self, ctx: commands.Context) -> None:
        await self.database.ensure_user(ctx.author.id)
        rows = await self.database.get_user_pets(ctx.author.id)
        if not rows:
            await ctx.send(
                embed=embeds.warning_embed(
                    "Tu n'as pas encore de pet à équiper. Ouvre un œuf avec `e!openbox`."
                )
            )
            return

        available_rows = [row for row in rows if not bool(row.get("on_market"))]
        if not available_rows:
            await ctx.send(
                embed=embeds.warning_embed(
                    "Tous tes pets sont actuellement listés sur ton stand. Retire-en un avec `e!stand remove` avant d'utiliser cette commande."
                )
            )
            return

        grade_level = await self.database.get_grade_level(ctx.author.id)
        max_slots = max(0, BASE_PET_SLOTS + grade_level)
        if max_slots <= 0:
            await ctx.send(
                embed=embeds.error_embed(
                    "Impossible d'équiper un pet pour le moment. Monte en grade pour débloquer un premier slot."
                )
            )
            return

        best_non_huge_income = await self.database.get_best_non_huge_income(ctx.author.id)
        entry_by_id: Dict[int, Dict[str, Any]] = {}
        scored_entries: List[Dict[str, Any]] = []
        for row in available_rows:
            user_pet_id = int(row.get("id") or 0)
            if user_pet_id <= 0:
                continue
            data = self._convert_record(row, best_non_huge_income=best_non_huge_income)
            income = int(data.get("base_income_per_hour", 0))
            rarity = str(data.get("rarity", ""))
            rarity_rank = PET_RARITY_ORDER.get(rarity, -1)
            acquired_at = row.get("acquired_at")
            if isinstance(acquired_at, datetime):
                acquired_sort = acquired_at.timestamp()
            else:
                acquired_sort = float("inf")
            name = str(data.get("name", "Pet"))
            entry = {
                "id": user_pet_id,
                "record": row,
                "data": data,
                "income": income,
                "rarity_rank": rarity_rank,
                "acquired_sort": acquired_sort,
                "name": name,
            }
            entry_by_id[user_pet_id] = entry
            scored_entries.append(entry)

        if not scored_entries:
            await ctx.send(
                embed=embeds.warning_embed(
                    "Aucun pet disponible n'a pu être évalué. Vérifie que tes pets ne sont pas verrouillés sur le marché."
                )
            )
            return

        scored_entries.sort(
            key=lambda item: (
                -int(item.get("income", 0)),
                -int(item.get("rarity_rank", -1)),
                float(item.get("acquired_sort", float("inf"))),
                str(item.get("name", "")),
            )
        )
        desired_entries = scored_entries[:max_slots]
        desired_ids = {int(entry["id"]) for entry in desired_entries if int(entry["id"]) > 0}

        if not desired_ids:
            await ctx.send(
                embed=embeds.warning_embed(
                    "Tu n'as aucun pet libre à équiper pour le moment."
                )
            )
            return

        current_active_ids = {int(row.get("id") or 0) for row in rows if bool(row.get("is_active"))}
        to_deactivate = [pet_id for pet_id in current_active_ids if pet_id not in desired_ids]
        to_activate = [pet_id for pet_id in desired_ids if pet_id not in current_active_ids]

        removed_names: List[str] = []
        for user_pet_id in to_deactivate:
            try:
                await self.database.deactivate_user_pet(ctx.author.id, user_pet_id)
            except DatabaseError as exc:
                await ctx.send(embed=embeds.error_embed(str(exc)))
                return
            entry = entry_by_id.get(user_pet_id)
            if entry:
                removed_names.append(entry.get("name", "Pet"))

        added_names: List[str] = []
        for user_pet_id in to_activate:
            try:
                await self.database.activate_user_pet(ctx.author.id, user_pet_id)
            except ActivePetLimitError as exc:
                message = (
                    "❌ Tous tes slots sont déjà utilisés "
                    f"({exc.active}/{exc.limit}). Déséquipe un pet avant de relancer la commande."
                )
                await ctx.send(embed=embeds.error_embed(message))
                return
            except DatabaseError as exc:
                await ctx.send(embed=embeds.error_embed(str(exc)))
                return
            entry = entry_by_id.get(user_pet_id)
            if entry:
                added_names.append(entry.get("name", "Pet"))

        updated_rows = await self.database.get_user_pets(ctx.author.id)
        active_rows = [row for row in updated_rows if bool(row.get("is_active"))]
        pets_data = await self._prepare_pet_data(ctx.author.id, active_rows)

        active_entries: List[Dict[str, Any]] = []
        for row, data in zip(active_rows, pets_data):
            user_pet_id = int(row.get("id") or 0)
            income = int(data.get("base_income_per_hour", 0))
            rarity = str(data.get("rarity", ""))
            active_entries.append(
                {
                    "id": user_pet_id,
                    "data": data,
                    "income": income,
                    "rarity_rank": PET_RARITY_ORDER.get(rarity, -1),
                    "name": str(data.get("name", "Pet")),
                }
            )

        active_entries.sort(
            key=lambda item: (
                -int(item.get("income", 0)),
                -int(item.get("rarity_rank", -1)),
                str(item.get("name", "")),
            )
        )

        total_income = sum(int(item.get("income", 0)) for item in active_entries)
        summary_lines: List[str] = []
        if added_names or removed_names:
            if added_names:
                summary_lines.append(
                    "✅ Activés : " + ", ".join(f"**{name}**" for name in added_names)
                )
            if removed_names:
                summary_lines.append(
                    "♻️ Retirés : " + ", ".join(f"**{name}**" for name in removed_names)
                )
        else:
            summary_lines.append("🔄 Tes meilleurs pets étaient déjà équipés.")

        summary_lines.append(
            f"Slots utilisés : **{len(active_entries)}/{max_slots}**"
        )
        summary_lines.append(
            f"Revenus actifs : **{embeds.format_currency(total_income)}**/h"
        )

        if active_entries:
            detail_lines = []
            for index, item in enumerate(active_entries, start=1):
                data = item.get("data", {})
                name = str(data.get("name", "Pet"))
                income = int(item.get("income", 0))
                markers: List[str] = []
                if bool(data.get("is_rainbow")):
                    markers.append("🌈")
                elif bool(data.get("is_gold")):
                    markers.append("🥇")
                if bool(data.get("is_huge")):
                    markers.append("✨")
                marker_text = " ".join(markers)
                rarity = str(data.get("rarity", ""))
                line = (
                    f"{index}. {marker_text} **{name}** ({rarity}) — {income:,} PB/h"
                ).replace(",", " ")
                detail_lines.append(line.strip())
            summary_lines.append("")
            summary_lines.extend(detail_lines)

        description = "\n".join(summary_lines)
        embed = embeds.success_embed(
            description,
            title="Équipe de pets optimisée",
        )
        embed.set_author(
            name=ctx.author.display_name,
            icon_url=ctx.author.display_avatar.url,
        )
        await ctx.send(embed=embed)

    @commands.command(name="equip")
    async def equip(self, ctx: commands.Context, *, pet_name: str) -> None:
        definition, rows, ordinal, variant = await self._resolve_user_pet_candidates(
            ctx,
            pet_name,
            include_active=True,
            include_inactive=True,
        )
        if definition is None:
            await ctx.send(embed=embeds.error_embed("Ce pet n'existe pas."))
            return

        if not rows:
            variant_text = ""
            if variant == "gold":
                variant_text = " doré"
            elif variant == "rainbow":
                variant_text = " rainbow"
            elif variant == "normal":
                variant_text = " classique"
            await ctx.send(
                embed=embeds.error_embed(
                    f"Tu ne possèdes aucun {definition.name}{variant_text} correspondant."
                )
            )
            return

        candidates = await self._make_candidates(ctx, rows)

        async def activate_candidate(candidate: Mapping[str, Any]) -> None:
            record = candidate.get("record", {})
            if bool(record.get("is_active")):
                await ctx.send(
                    embed=embeds.warning_embed(
                        f"⚠️ {definition.name} est déjà équipé ! Utilise `e!unequip {definition.name}` pour le retirer."
                    )
                )
                return

            user_pet_id = int(record.get("id") or 0)
            if user_pet_id <= 0:
                await ctx.send(embed=embeds.error_embed("Pet introuvable."))
                return

            try:
                db_record, active_count, max_slots = await self.database.activate_user_pet(
                    ctx.author.id,
                    user_pet_id,
                )
            except ActivePetLimitError as exc:
                message = (
                    "❌ Tous tes slots sont pleins "
                    f"({exc.active}/{exc.limit}) ! Options :\n"
                    "• Utilise `e!unequip <nom>` pour libérer un slot\n"
                    "• Ou utilise `e!swap <ancien> <nouveau>` pour remplacer directement"
                )
                await ctx.send(embed=embeds.error_embed(message))
                return
            except DatabaseError as exc:
                await ctx.send(embed=embeds.error_embed(str(exc)))
                return

            if db_record is None:
                await ctx.send(embed=embeds.error_embed("Pet introuvable."))
                return

            embed = await self._build_pet_equip_embed(
                ctx,
                db_record,
                activated=True,
                active_count=active_count,
                slot_limit=max_slots,
            )
            await ctx.send(embed=embed)

        if ordinal is not None:
            index = ordinal - 1
            if index < 0 or index >= len(candidates):
                await ctx.send(
                    embed=embeds.error_embed(
                        f"Tu as seulement {len(candidates)} exemplaires de {definition.name}."
                    )
                )
                return
            await activate_candidate(candidates[index])
            return

        if len(candidates) == 1:
            await activate_candidate(candidates[0])
            return

        selection = await self._prompt_pet_selection(
            ctx,
            title=f"Quel {definition.name} veux-tu équiper ?",
            description=f"Tu as {len(candidates)} exemplaires disponibles.",
            candidates=candidates,
        )
        if selection is None:
            return
        await activate_candidate(selection)

    @commands.command(name="unequip", aliases=("desequip", "remove"))
    async def unequip(self, ctx: commands.Context, *, pet_name: str) -> None:
        definition, rows, ordinal, variant = await self._resolve_user_pet_candidates(
            ctx,
            pet_name,
            include_active=True,
            include_inactive=False,
        )
        if definition is None:
            await ctx.send(embed=embeds.error_embed("Ce pet n'existe pas."))
            return

        if not rows:
            await ctx.send(
                embed=embeds.warning_embed(
                    f"⚠️ {definition.name} n'est pas équipé actuellement. Utilise `e!pets` pour voir tes pets actifs."
                )
            )
            return

        candidates = await self._make_candidates(ctx, rows)

        async def deactivate_candidate(candidate: Mapping[str, Any]) -> None:
            record = candidate.get("record", {})
            if not bool(record.get("is_active")):
                await ctx.send(
                    embed=embeds.warning_embed(
                        f"⚠️ {definition.name} n'est pas équipé actuellement. Utilise `e!pets` pour voir tes pets actifs."
                    )
                )
                return

            user_pet_id = int(record.get("id") or 0)
            if user_pet_id <= 0:
                await ctx.send(embed=embeds.error_embed("Pet introuvable."))
                return

            try:
                db_record, active_count, max_slots = await self.database.deactivate_user_pet(
                    ctx.author.id,
                    user_pet_id,
                )
            except DatabaseError as exc:
                await ctx.send(embed=embeds.error_embed(str(exc)))
                return

            if db_record is None:
                await ctx.send(embed=embeds.error_embed("Pet introuvable."))
                return

            embed = await self._build_pet_equip_embed(
                ctx,
                db_record,
                activated=False,
                active_count=active_count,
                slot_limit=max_slots,
            )
            await ctx.send(embed=embed)

        if ordinal is not None:
            index = ordinal - 1
            if index < 0 or index >= len(candidates):
                await ctx.send(
                    embed=embeds.error_embed(
                        f"Tu as seulement {len(candidates)} exemplaires actifs de {definition.name}."
                    )
                )
                return
            await deactivate_candidate(candidates[index])
            return

        if len(candidates) == 1:
            await deactivate_candidate(candidates[0])
            return

        selection = await self._prompt_pet_selection(
            ctx,
            title=f"Quel {definition.name} veux-tu retirer ?",
            description=f"Tu as {len(candidates)} exemplaires équipés.",
            candidates=candidates,
        )
        if selection is None:
            return
        await deactivate_candidate(selection)

    @commands.command(name="swap")
    async def swap(self, ctx: commands.Context, pet_out: str, *, pet_in: str) -> None:
        out_definition, out_rows, out_ordinal, _ = await self._resolve_user_pet_candidates(
            ctx,
            pet_out,
            include_active=True,
            include_inactive=False,
        )
        if out_definition is None:
            await ctx.send(embed=embeds.error_embed("Le pet à retirer est introuvable."))
            return
        if not out_rows:
            await ctx.send(
                embed=embeds.warning_embed(
                    f"⚠️ {out_definition.name} n'est pas équipé actuellement. Utilise `e!pets` pour voir tes pets actifs."
                )
            )
            return

        in_definition, in_rows, in_ordinal, in_variant = await self._resolve_user_pet_candidates(
            ctx,
            pet_in,
            include_active=True,
            include_inactive=True,
        )
        if in_definition is None:
            await ctx.send(embed=embeds.error_embed("Le pet à équiper est introuvable."))
            return
        if not in_rows:
            variant_text = ""
            if in_variant == "gold":
                variant_text = " doré"
            elif in_variant == "rainbow":
                variant_text = " rainbow"
            elif in_variant == "normal":
                variant_text = " classique"
            await ctx.send(
                embed=embeds.error_embed(
                    f"Tu ne possèdes aucun {in_definition.name}{variant_text} correspondant."
                )
            )
            return

        out_candidates = await self._make_candidates(ctx, out_rows)
        in_candidates = await self._make_candidates(ctx, in_rows)

        async def resolve_candidate(
            definition: PetDefinition,
            candidates: List[Mapping[str, Any]],
            ordinal: Optional[int],
            *,
            prompt: str,
        ) -> Optional[Mapping[str, Any]]:
            if ordinal is not None:
                index = ordinal - 1
                if index < 0 or index >= len(candidates):
                    await ctx.send(
                        embed=embeds.error_embed(
                            f"Tu as seulement {len(candidates)} exemplaires de {definition.name}."
                        )
                    )
                    return None
                return candidates[index]

            if len(candidates) == 1:
                return candidates[0]

            return await self._prompt_pet_selection(
                ctx,
                title=prompt,
                description=f"Tu as {len(candidates)} exemplaires disponibles.",
                candidates=candidates,
            )

        selected_out = await resolve_candidate(
            out_definition,
            out_candidates,
            out_ordinal,
            prompt=f"Quel {out_definition.name} veux-tu retirer ?",
        )
        if selected_out is None:
            return

        selected_in = await resolve_candidate(
            in_definition,
            in_candidates,
            in_ordinal,
            prompt=f"Quel {in_definition.name} veux-tu équiper ?",
        )
        if selected_in is None:
            return

        out_id = int(selected_out["record"].get("id") or 0)
        in_id = int(selected_in["record"].get("id") or 0)
        if out_id <= 0 or in_id <= 0:
            await ctx.send(embed=embeds.error_embed("Impossible de déterminer les pets sélectionnés."))
            return

        if out_id == in_id:
            await ctx.send(embed=embeds.error_embed("Tu dois sélectionner deux pets différents pour le swap."))
            return

        try:
            removed, added, active_count, max_slots = await self.database.swap_active_pets(
                ctx.author.id,
                out_id,
                in_id,
            )
        except DatabaseError as exc:
            await ctx.send(embed=embeds.error_embed(str(exc)))
            return

        out_data = selected_out.get("data", {})
        out_label = str(out_data.get("name", out_definition.name))
        if out_data.get("is_rainbow"):
            out_label += " 🌈"
        elif out_data.get("is_gold"):
            out_label += " 🥇"

        embed = await self._build_pet_equip_embed(
            ctx,
            added,
            activated=True,
            active_count=active_count,
            slot_limit=max_slots,
        )
        embed.add_field(
            name="Swap effectué",
            value=f"{out_label} se repose désormais.",
            inline=False,
        )
        await ctx.send(embed=embed)

    @commands.command(name="goldify", aliases=("gold", "fusion"))
    async def goldify(self, ctx: commands.Context, *, pet_name: str | None = None) -> None:
        if not pet_name:
            await ctx.send(
                embed=embeds.info_embed(
                    "Utilise `e!goldify <nom du pet>` pour fusionner **"
                    f"{GOLD_PET_COMBINE_REQUIRED}** exemplaires identiques en une version or."
                )
            )
            return

        lookup = pet_name.strip().lower()
        definition = self._definition_by_slug.get(lookup)
        if definition is None:
            await ctx.send(embed=embeds.error_embed("Ce pet n'existe pas."))
            return
        if definition.is_huge:
            await ctx.send(embed=embeds.error_embed("Les énormes pets ne peuvent pas devenir or."))
            return

        pet_id = self._pet_ids.get(definition.name)
        if pet_id is None:
            await ctx.send(embed=embeds.error_embed("Pet non synchronisé. Réessaie plus tard."))
            return

        mastery_progress = await self.database.get_mastery_progress(
            ctx.author.id, PET_MASTERY.slug
        )
        mastery_level = int(mastery_progress.get("level", 1))
        pet_perks = _compute_pet_mastery_perks(mastery_level)
        make_shiny = self._roll_shiny(pet_perks, pet_perks.shiny_goldify_chance)

        try:
            record, consumed = await self.database.upgrade_pet_to_gold(
                ctx.author.id, pet_id, make_shiny=make_shiny
            )
        except DatabaseError as exc:
            await ctx.send(embed=embeds.error_embed(str(exc)))
            return

        best_non_huge_income = await self.database.get_best_non_huge_income(ctx.author.id)
        pet_data = self._convert_record(record, best_non_huge_income=best_non_huge_income)
        market_values = await self.database.get_pet_market_values()
        pet_identifier = int(pet_data.get("pet_id", 0))
        pet_data["market_value"] = int(market_values.get(pet_identifier, 0))
        reveal_embed = embeds.pet_reveal_embed(
            name=str(pet_data.get("name", definition.name)),
            rarity=str(pet_data.get("rarity", definition.rarity)),
            image_url=str(pet_data.get("image_url", definition.image_url)),
            income_per_hour=int(pet_data.get("base_income_per_hour", definition.base_income_per_hour)),
            is_huge=bool(pet_data.get("is_huge", False)),
            is_gold=True,
            is_shiny=bool(pet_data.get("is_shiny")),
            market_value=int(pet_data.get("market_value", 0)),
        )
        reveal_embed.add_field(
            name="Fusion dorée",
            value=(
                f"{consumed} exemplaires combinés pour obtenir cette version or !\n"
                "Les pets utilisés ont été retirés de ton inventaire."
            ),
            inline=False,
        )
        user_pet_id = int(pet_data.get("id", 0))
        if user_pet_id:
            reveal_embed.set_footer(
                text=f"Utilise e!equip {definition.name} pour l'équiper !"
            )
        await ctx.send(embed=reveal_embed)

        mastery_update = await self.database.add_mastery_experience(
            ctx.author.id, PET_MASTERY.slug, consumed
        )
        await self._handle_mastery_notifications(ctx, mastery_update, PET_MASTERY)

        self._dispatch_grade_progress(ctx, "gold", 1)

    @commands.command(name="rainbow", aliases=("rainbowify", "rb"))
    async def rainbow(self, ctx: commands.Context, *, pet_name: str) -> None:
        slug, _, _ = self._parse_pet_query(pet_name)
        if not slug:
            await ctx.send(embed=embeds.error_embed("Ce pet n'existe pas."))
            return

        definition = self._definition_by_slug.get(slug)
        if definition is None:
            await ctx.send(embed=embeds.error_embed("Ce pet n'existe pas."))
            return
        if definition.is_huge:
            await ctx.send(embed=embeds.error_embed("Les Huge pets ne peuvent pas être rainbow."))
            return

        pet_id = self._pet_ids.get(definition.name)
        if pet_id is None:
            await ctx.send(embed=embeds.error_embed("Pet non synchronisé."))
            return

        mastery_progress = await self.database.get_mastery_progress(
            ctx.author.id, PET_MASTERY.slug
        )
        mastery_level = int(mastery_progress.get("level", 1))
        pet_perks = _compute_pet_mastery_perks(mastery_level)
        make_shiny = self._roll_shiny(pet_perks, pet_perks.shiny_rainbow_chance)

        try:
            record, consumed = await self.database.upgrade_pet_to_rainbow(
                ctx.author.id, pet_id, make_shiny=make_shiny
            )
        except DatabaseError as exc:
            await ctx.send(embed=embeds.error_embed(str(exc)))
            return

        best_non_huge_income = await self.database.get_best_non_huge_income(ctx.author.id)
        pet_data = self._convert_record(record, best_non_huge_income=best_non_huge_income)
        market_values = await self.database.get_pet_market_values()
        pet_identifier = int(pet_data.get("pet_id", 0))
        pet_data["market_value"] = int(market_values.get(pet_identifier, 0))
        rainbow_income = int(pet_data.get("base_income_per_hour", definition.base_income_per_hour))
        base_income_value = max(1, int(definition.base_income_per_hour))
        effective_multiplier = rainbow_income / base_income_value

        embed = embeds.pet_reveal_embed(
            name=str(pet_data.get("name", definition.name)),
            rarity=str(pet_data.get("rarity", definition.rarity)),
            image_url=str(pet_data.get("image_url", definition.image_url)),
            income_per_hour=rainbow_income,
            is_huge=False,
            is_gold=False,
            is_rainbow=True,
            is_shiny=bool(pet_data.get("is_shiny")),
            market_value=int(pet_data.get("market_value", 0)),
        )
        embed.add_field(
            name="🌈 Fusion Rainbow",
            value=(
                f"🎉 {consumed} pets GOLD fusionnés en 1 RAINBOW !\n"
                f"Puissance : **{rainbow_income:,} PB/h** ({effective_multiplier:.1f}x le pet de base)\n"
                "Les pets utilisés ont été retirés de ton inventaire."
            ).replace(",", " "),
            inline=False,
        )

        await ctx.send(embed=embed)

        mastery_update = await self.database.add_mastery_experience(
            ctx.author.id, PET_MASTERY.slug, consumed
        )
        await self._handle_mastery_notifications(ctx, mastery_update, PET_MASTERY)

        self._dispatch_grade_progress(ctx, "gold", 1)

    @commands.command(name="fuse", aliases=("fusion", "fusemachine"))
    async def fuse(self, ctx: commands.Context) -> None:
        mastery_progress = await self.database.get_mastery_progress(
            ctx.author.id, PET_MASTERY.slug
        )
        mastery_level = int(mastery_progress.get("level", 1))
        pet_perks = _compute_pet_mastery_perks(mastery_level)
        if not pet_perks.fuse_machine_unlocked:
            await ctx.send(
                embed=embeds.error_embed(
                    "Atteins le niveau 5 de Maîtrise des pets pour débloquer la machine de fusion."
                )
            )
            return

        rows = await self.database.get_fusible_pets(ctx.author.id)
        if len(rows) < 10:
            await ctx.send(
                embed=embeds.error_embed(
                    "Tu as besoin d'au moins 10 pets non équipés et non listés pour utiliser la machine."
                )
            )
            return

        best_income = await self.database.get_best_non_huge_income(ctx.author.id)
        candidates = [
            {"record": row, "data": self._convert_record(row, best_non_huge_income=best_income)}
            for row in rows
        ]

        displayed_candidates = candidates[:25]
        view = PetFusionView(ctx, displayed_candidates)
        instructions = [
            "Sélectionne **10** pets à fusionner. Ils seront définitivement consommés.",
        ]
        if pet_perks.fuse_double_chance > 0 or pet_perks.fuse_triple_chance > 0:
            chance_lines: list[str] = []
            if pet_perks.fuse_double_chance > 0:
                chance_lines.append(f"{pet_perks.fuse_double_chance * 100:.0f}% de chance de double pet")
            if pet_perks.fuse_triple_chance > 0:
                chance_lines.append(f"{pet_perks.fuse_triple_chance * 100:.0f}% de chance de triple pet")
            instructions.append("Bonus: " + " et ".join(chance_lines) + ".")
        if len(rows) > len(displayed_candidates):
            instructions.append("Seuls les 25 premiers pets disponibles sont affichés dans le menu.")

        embed = embeds.info_embed("\n".join(instructions), title="Machine de fusion")
        message = await ctx.send(embed=embed, view=view)
        view.message = message
        await view.wait()

        if view.cancelled:
            await ctx.send(embed=embeds.warning_embed("Fusion annulée."))
            return

        if not view.confirmed or len(view.selected_ids) != 10:
            await ctx.send(embed=embeds.warning_embed("Aucune fusion n'a été effectuée."))
            return

        consumed_ids = view.selected_ids
        results_count = 1
        triple_triggered = False
        if pet_perks.fuse_triple_chance > 0 and random.random() < pet_perks.fuse_triple_chance:
            results_count = 3
            triple_triggered = True
        elif pet_perks.fuse_double_chance > 0 and random.random() < pet_perks.fuse_double_chance:
            results_count = 2

        results_payload: list[Mapping[str, object]] = []
        for _ in range(results_count):
            definition = self._choose_fusion_pet()
            pet_id = self._pet_ids.get(definition.name)
            if pet_id is None:
                continue
            shiny = self._roll_shiny(pet_perks, pet_perks.shiny_egg_chance)
            results_payload.append(
                {
                    "pet_id": pet_id,
                    "is_gold": False,
                    "is_rainbow": False,
                    "is_shiny": shiny,
                }
            )

        fused_records = await self.database.fuse_user_pets(
            ctx.author.id, consumed_ids, results_payload
        )

        if not fused_records:
            await ctx.send(embed=embeds.error_embed("La fusion a échoué. Réessaie plus tard."))
            return

        market_values = await self.database.get_pet_market_values()
        for index, record in enumerate(fused_records):
            data = self._convert_record(record, best_non_huge_income=best_income)
            pet_identifier = int(data.get("pet_id", 0))
            data["market_value"] = int(market_values.get(pet_identifier, 0))
            embed = embeds.pet_reveal_embed(
                name=str(data.get("name", "Pet")),
                rarity=str(data.get("rarity", "?")),
                image_url=str(data.get("image_url", "")),
                income_per_hour=int(data.get("base_income_per_hour", 0)),
                is_huge=bool(data.get("is_huge", False)),
                is_gold=bool(data.get("is_gold", False)),
                is_rainbow=bool(data.get("is_rainbow", False)),
                is_shiny=bool(data.get("is_shiny", False)),
                market_value=int(data.get("market_value", 0)),
            )
            if index == 0:
                summary_lines = ["10 pets ont été consommés par la machine."]
                if results_count > 1:
                    bonus_text = "triple" if triple_triggered else "double"
                    summary_lines.append(f"Chance {bonus_text} activée !")
                embed.add_field(
                    name="Machine de fusion",
                    value="\n".join(summary_lines),
                    inline=False,
                )
            await ctx.send(embed=embed)
            definition = self._definition_by_id.get(pet_identifier)
            if definition is not None:
                await self._apply_auto_pet_upgrades(ctx, definition, pet_perks)

        mastery_update = await self.database.add_mastery_experience(
            ctx.author.id, PET_MASTERY.slug, len(consumed_ids)
        )
        await self._handle_mastery_notifications(ctx, mastery_update, PET_MASTERY)

        self._dispatch_grade_progress(ctx, "gold", results_count)

    @commands.command(name="claim")
    async def claim(self, ctx: commands.Context) -> None:
        (
            amount,
            rows,
            elapsed,
            booster_info,
            clan_info,
            progress_updates,
            potion_info,
        ) = await self.database.claim_active_pet_income(ctx.author.id)
        if not rows:
            await ctx.send(embed=embeds.error_embed("Tu dois équiper un pet avant de pouvoir collecter ses revenus."))
            return

        original_levels: Dict[int, int] = {
            int(row["id"]): int(row.get("huge_level") or 1)
            for row in rows
            if bool(row.get("is_huge"))
        }
        pets_data = await self._prepare_pet_data(ctx.author.id, rows)

        if progress_updates:
            for pet in pets_data:
                user_pet_id = int(pet.get("id", 0))
                update = progress_updates.get(user_pet_id)
                if not update:
                    continue
                new_level, new_xp = update
                self._apply_huge_progress_fields(pet, new_level, new_xp)
                if pet.get("is_huge"):
                    reference = int(pet.get("_reference_income", 0))
                    income_value = self._compute_huge_income(
                        reference,
                        pet_name=str(pet.get("name", "")),
                        level=new_level,
                    )
                    pet["base_income_per_hour"] = income_value
                    if "income" in pet:
                        pet["income"] = income_value

        for pet in pets_data:
            pet.pop("_reference_income", None)

        level_up_lines: List[str] = []
        if original_levels and pets_data:
            for pet in pets_data:
                if not pet.get("is_huge"):
                    continue
                user_pet_id = int(pet.get("id", 0))
                old_level = original_levels.get(user_pet_id)
                new_level = int(pet.get("huge_level", old_level or 1))
                if old_level is not None and new_level > old_level:
                    name = str(pet.get("name", "Pet"))
                    level_up_lines.append(f"🎉 Ton Huge {name} monte niveau {new_level} !")

        if clan_info:
            clan_id = int(clan_info.get("id", 0))
            if clan_id:
                top_rows = await self.database.get_clan_contribution_leaderboard(clan_id, limit=3)
                top_entries: List[Dict[str, object]] = []
                for row in top_rows:
                    contributor_id = int(row["user_id"])
                    contribution = int(row["contribution"])
                    member_obj = None
                    if ctx.guild is not None:
                        member_obj = ctx.guild.get_member(contributor_id)
                    display = member_obj.display_name if member_obj else f"<@{contributor_id}>"
                    top_entries.append(
                        {
                            "display": display,
                            "mention": f"<@{contributor_id}>",
                            "contribution": contribution,
                        }
                    )
                if top_entries:
                    clan_info["top_contributors"] = top_entries

        embed = embeds.pet_claim_embed(
            member=ctx.author,
            pets=pets_data,
            amount=amount,
            elapsed_seconds=elapsed,
            booster=booster_info,
            clan=clan_info if clan_info else None,
            potion=potion_info if potion_info else None,
        )
        await ctx.send(embed=embed)

        if level_up_lines:
            await ctx.send("\n".join(level_up_lines))

async def setup(bot: commands.Bot) -> None:
    await bot.add_cog(Pets(bot))<|MERGE_RESOLUTION|>--- conflicted
+++ resolved
@@ -44,11 +44,8 @@
     PET_MASTERY_ROLE_ID,
 )
 from utils import embeds
-<<<<<<< HEAD
 from utils.mastery import EGG_MASTERY, PET_MASTERY, get_mastery_perks, iter_masteries
-=======
 from utils.mastery import EGG_MASTERY, PET_MASTERY
->>>>>>> 89e61bf7
 from database.db import ActivePetLimitError, DatabaseError
 
 logger = logging.getLogger(__name__)
@@ -111,7 +108,6 @@
         animation_speed=animation_speed,
         luck_bonus=luck_bonus,
     )
-<<<<<<< HEAD
 
 
 @dataclass(frozen=True)
@@ -185,8 +181,6 @@
         shiny_luck_multiplier=shiny_luck_multiplier,
         rainbow_luck_multiplier=rainbow_luck_multiplier,
     )
-=======
->>>>>>> 89e61bf7
 
 
 class PetInventoryView(discord.ui.View):
@@ -848,7 +842,6 @@
         else:
             lines.append("Tu as atteint le niveau maximal de maîtrise, félicitations !")
 
-<<<<<<< HEAD
         prefix = "✨ "
         if mastery.slug == EGG_MASTERY.slug:
             prefix = "🥚 "
@@ -904,7 +897,6 @@
                     "Tu débloques le rôle ultime : chance **Gold x1,5 / Shiny x1,2 / Rainbow x1,3** permanente !"
                 )
                 await self._grant_mastery_role(ctx, PET_MASTERY_ROLE_ID)
-=======
         if previous_level < 5 <= level:
             lines.append(
                 "Tu as maintenant **5% de chance** d'obtenir un deuxième œuf gratuitement à chaque ouverture !"
@@ -931,7 +923,6 @@
             )
         if previous_level < 64 <= level:
             lines.append("Tu obtiens le rôle ultime avec **x2 chance** permanente sur tes ouvertures d'œufs !")
->>>>>>> 89e61bf7
 
         dm_content = prefix + "\n".join(lines)
         try:
@@ -966,7 +957,6 @@
                 "Ils obtiennent le rôle suprême et voient leur chance d'œuf doublée en permanence !"
             )
         elif highest_milestone >= 50:
-<<<<<<< HEAD
             announcement_lines.append(
                 "Ils profitent maintenant de 35% de chance d'œuf double et 10% de triple à chaque ouverture !"
             )
@@ -976,7 +966,6 @@
             )
         elif highest_milestone >= 10:
             announcement_lines.append(
-=======
             announcement_lines.append(
                 "Ils profitent maintenant de 35% de chance d'œuf double et 10% de triple à chaque ouverture !"
             )
@@ -986,7 +975,6 @@
             )
         elif highest_milestone >= 10:
             announcement_lines.append(
->>>>>>> 89e61bf7
                 "Ils débloquent désormais une chance d'obtenir des œufs bonus à chaque ouverture !"
             )
 
@@ -1469,10 +1457,7 @@
         egg: PetEggDefinition,
         *,
         mastery_perks: EggMasteryPerks | None = None,
-<<<<<<< HEAD
         pet_mastery_perks: PetMasteryPerks | None = None,
-=======
->>>>>>> 89e61bf7
         active_potion: tuple[PotionDefinition, datetime] | None = None,
         charge_cost: bool = True,
         bonus: bool = False,
@@ -1520,7 +1505,6 @@
                 if mastery_perks is not None
                 else max(0.0, float(RAINBOW_PET_CHANCE))
             )
-<<<<<<< HEAD
             gold_multiplier = 1.0
             rainbow_multiplier = 1.0
             shiny_multiplier = 1.0
@@ -1534,8 +1518,6 @@
             gold_chance = min(1.0, gold_chance * gold_multiplier)
             rainbow_chance = min(1.0, rainbow_chance * rainbow_multiplier)
 
-=======
->>>>>>> 89e61bf7
             if gold_chance > 0:
                 is_gold = random.random() < gold_chance
             if rainbow_chance > 0:
@@ -1730,14 +1712,11 @@
         )
         mastery_level = int(mastery_progress.get("level", 1))
         perks = _compute_egg_mastery_perks(mastery_level)
-<<<<<<< HEAD
         pet_mastery_progress = await self.database.get_mastery_progress(
             ctx.author.id, PET_MASTERY.slug
         )
         pet_mastery_level = int(pet_mastery_progress.get("level", 1))
         pet_perks = _compute_pet_mastery_perks(pet_mastery_level)
-=======
->>>>>>> 89e61bf7
 
         if double_request:
             if perks.double_chance > 0:
@@ -1760,10 +1739,7 @@
             egg_definition,
             active_potion=active_potion,
             mastery_perks=perks,
-<<<<<<< HEAD
             pet_mastery_perks=pet_perks,
-=======
->>>>>>> 89e61bf7
         )
         if not opened:
             return
